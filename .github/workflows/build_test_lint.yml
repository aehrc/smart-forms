name: Smart Forms Build-Test-Lint Workflow

on:
  push:

env:
  VITE_PRESERVE_SYM_LINKS: true

jobs:
  build-smart-forms-app:
    name: Build Smart Forms App
    runs-on: ubuntu-latest
    steps:
      - uses: actions/checkout@v4
<<<<<<< HEAD
      - name: Use Node.js 18.x
        uses: actions/setup-node@v4
        with:
          node-version: 18
=======
      - name: Use Node.js 20.x
        uses: actions/setup-node@v4
        with:
          node-version: 20
>>>>>>> 7b2e2d83
          cache: npm
      - name: Install dependencies
        run: npm ci
      - name: Build application
        run: npm run build -w apps/smart-forms-app

  build-demo-app:
    name: Build Demo App
    runs-on: ubuntu-latest
    steps:
      - uses: actions/checkout@v4
<<<<<<< HEAD
      - name: Use Node.js 18.x
        uses: actions/setup-node@v4
        with:
          node-version: 18
=======
      - name: Use Node.js 20.x
        uses: actions/setup-node@v4
        with:
          node-version: 20
>>>>>>> 7b2e2d83
          cache: npm
      - name: Install dependencies
        run: cd apps/demo-renderer-app && npm ci
      - name: Build application
        run: cd apps/demo-renderer-app && npm run build

  jest-test:
    name: Jest Tests (only runs on node 18)
    runs-on: ubuntu-latest
    steps:
      - uses: actions/checkout@v4
      - name: Use Node.js 20.x
        uses: actions/setup-node@v4
        with:
          node-version: 20
          cache: npm
      - name: Install dependencies
        run: npm ci
      - name: Run jest tests
        run: npm run test -w packages/smart-forms-renderer
      - uses: codecov/codecov-action@v4

  playwright-test:
    name: Playwright Tests
    timeout-minutes: 60
    #   Use ubuntu-22.04 because ubuntu-24.04 doesn't have the necessary dependencies for Playwright https://github.com/microsoft/playwright/issues/30368
    runs-on: ubuntu-22.04
    steps:
      - uses: actions/checkout@v4
<<<<<<< HEAD
      - name: Use Node.js 18.x
        uses: actions/setup-node@v4
        with:
          node-version: 18
=======
      - name: Use Node.js 20.x
        uses: actions/setup-node@v4
        with:
          node-version: 20
>>>>>>> 7b2e2d83
          cache: npm
      - name: Install dependencies
        run: npm ci
      - name: Install Playwright Browsers
        run: npx playwright install --with-deps
      - name: Run Playwright tests
        run: npm run playwright -w apps/smart-forms-app
      - uses: actions/upload-artifact@v4
        if: always()
        with:
          build: npm run build -w apps/smart-forms-app
          start: npm run preview -w apps/smart-forms-app
          name: playwright-report
          path: playwright-report/
          retention-days: 30

  lint:
    name: Lint
    runs-on: ubuntu-latest
    steps:
      - uses: actions/checkout@v4
<<<<<<< HEAD
      - name: Use Node.js 18.x
        uses: actions/setup-node@v4
        with:
          node-version: 18
=======
      - name: Use Node.js 20.x
        uses: actions/setup-node@v4
        with:
          node-version: 20
>>>>>>> 7b2e2d83
          cache: npm

      - name: Install dependencies
        run: npm ci

      - name: Run linter
        run: npm run lint

      - name: Check formatting
        run: npm run check-formatting<|MERGE_RESOLUTION|>--- conflicted
+++ resolved
@@ -2,9 +2,6 @@
 
 on:
   push:
-
-env:
-  VITE_PRESERVE_SYM_LINKS: true
 
 jobs:
   build-smart-forms-app:
@@ -12,17 +9,10 @@
     runs-on: ubuntu-latest
     steps:
       - uses: actions/checkout@v4
-<<<<<<< HEAD
-      - name: Use Node.js 18.x
-        uses: actions/setup-node@v4
-        with:
-          node-version: 18
-=======
       - name: Use Node.js 20.x
         uses: actions/setup-node@v4
         with:
           node-version: 20
->>>>>>> 7b2e2d83
           cache: npm
       - name: Install dependencies
         run: npm ci
@@ -34,17 +24,10 @@
     runs-on: ubuntu-latest
     steps:
       - uses: actions/checkout@v4
-<<<<<<< HEAD
-      - name: Use Node.js 18.x
-        uses: actions/setup-node@v4
-        with:
-          node-version: 18
-=======
       - name: Use Node.js 20.x
         uses: actions/setup-node@v4
         with:
           node-version: 20
->>>>>>> 7b2e2d83
           cache: npm
       - name: Install dependencies
         run: cd apps/demo-renderer-app && npm ci
@@ -74,17 +57,10 @@
     runs-on: ubuntu-22.04
     steps:
       - uses: actions/checkout@v4
-<<<<<<< HEAD
-      - name: Use Node.js 18.x
-        uses: actions/setup-node@v4
-        with:
-          node-version: 18
-=======
       - name: Use Node.js 20.x
         uses: actions/setup-node@v4
         with:
           node-version: 20
->>>>>>> 7b2e2d83
           cache: npm
       - name: Install dependencies
         run: npm ci
@@ -106,17 +82,10 @@
     runs-on: ubuntu-latest
     steps:
       - uses: actions/checkout@v4
-<<<<<<< HEAD
-      - name: Use Node.js 18.x
-        uses: actions/setup-node@v4
-        with:
-          node-version: 18
-=======
       - name: Use Node.js 20.x
         uses: actions/setup-node@v4
         with:
           node-version: 20
->>>>>>> 7b2e2d83
           cache: npm
 
       - name: Install dependencies
@@ -126,4 +95,35 @@
         run: npm run lint
 
       - name: Check formatting
-        run: npm run check-formatting+        run: npm run check-formatting
+
+  deploy-storybook:
+    name: Deploy Storybook to S3
+    runs-on: ubuntu-latest
+    permissions:
+      contents: read
+      pages: write
+      id-token: write
+    steps:
+      - uses: actions/checkout@v4
+
+      - name: Use Node.js 18.x
+        uses: actions/setup-node@v4
+        with:
+          node-version: 18
+          cache: npm
+
+      - name: Configure AWS credentials
+        uses: aws-actions/configure-aws-credentials@v4
+        with:
+          role-to-assume: arn:aws:iam::209248795938:role/SmartFormsReactAppDeployment
+          aws-region: ap-southeast-2
+
+      - name: Install dependencies
+        run: npm ci
+
+      - name: Build application
+        run: npm run build-storybook -w packages/smart-forms-renderer
+
+      - name: Upload static Storybook site to S3
+        run: aws s3 sync packages/smart-forms-renderer/storybook-static s3://smart-forms-storybook/storybook