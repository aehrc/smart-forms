name: Smart Forms App Deployment Workflow

on:
  push:
    # Only run this workflow when changes are pushed to the main branch
    branches: ['main']

env:
  VITE_PRESERVE_SYM_LINKS: true

permissions:
  contents: read
  pages: write
  id-token: write

jobs:
  build:
    name: Deploy Smart Forms app to S3
    runs-on: ubuntu-latest
    steps:
      - uses: actions/checkout@v4
<<<<<<< HEAD
      - name: Use Node.js 18.x
        uses: actions/setup-node@v4
        with:
          node-version: 18
=======

      - name: Use Node.js 20.x
        uses: actions/setup-node@v4
        with:
          node-version: 20
>>>>>>> 7b2e2d83
          cache: npm

      - name: Configure AWS credentials
        uses: aws-actions/configure-aws-credentials@v4
        with:
          role-to-assume: arn:aws:iam::209248795938:role/SmartFormsReactAppDeployment
          aws-region: ap-southeast-2

      - name: Install dependencies
        run: npm ci

      - name: Build application
        run: npm run build -w apps/smart-forms-app
      #          export REACT_APP_SENTRY_RELEASE=`git rev-parse --short HEAD`

      #      - name: Create Sentry release
      #        run: |
      #          export VERSION=`git rev-parse --short HEAD` && \
      #          npx sentry-cli releases new $VERSION && \
      #          npx sentry-cli releases set-commits $VERSION --local --ignore-empty --ignore-missing && \
      #          npx sentry-cli releases files $VERSION upload-sourcemaps build

      - name: Upload static React site to S3
        run: aws s3 sync apps/smart-forms-app/dist s3://smart-forms-react-app/

  chromatic:
    name: Run Chromatic
    runs-on: ubuntu-latest
    steps:
      - uses: actions/checkout@v4
        with:
          fetch-depth: 0

      - name: Use Node.js 20.x
        uses: actions/setup-node@v4
        with:
          node-version: 20
          cache: npm

      - name: Install dependencies
        run: npm ci

      - name: Run Chromatic
        uses: chromaui/action@latest
        with:
          projectToken: ${{ secrets.CHROMATIC_PROJECT_TOKEN }}
          workingDir: packages/smart-forms-renderer<|MERGE_RESOLUTION|>--- conflicted
+++ resolved
@@ -4,9 +4,6 @@
   push:
     # Only run this workflow when changes are pushed to the main branch
     branches: ['main']
-
-env:
-  VITE_PRESERVE_SYM_LINKS: true
 
 permissions:
   contents: read
@@ -19,18 +16,11 @@
     runs-on: ubuntu-latest
     steps:
       - uses: actions/checkout@v4
-<<<<<<< HEAD
-      - name: Use Node.js 18.x
-        uses: actions/setup-node@v4
-        with:
-          node-version: 18
-=======
 
       - name: Use Node.js 20.x
         uses: actions/setup-node@v4
         with:
           node-version: 20
->>>>>>> 7b2e2d83
           cache: npm
 
       - name: Configure AWS credentials
