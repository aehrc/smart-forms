--- conflicted
+++ resolved
@@ -1,9 +1,5 @@
-<<<<<<< HEAD
 import { async, ComponentFixture, TestBed } from "@angular/core/testing";
-=======
-import { async, ComponentFixture, TestBed } from '@angular/core/testing';
-import { RouterTestingModule } from '@angular/router/testing';
->>>>>>> 65efe7de
+import { RouterTestingModule } from "@angular/router/testing";
 
 import { RedirectComponent } from "./redirect.component";
 
@@ -13,15 +9,9 @@
 
   beforeEach(async(() => {
     TestBed.configureTestingModule({
-<<<<<<< HEAD
       declarations: [RedirectComponent],
+      imports: [RouterTestingModule],
     }).compileComponents();
-=======
-      declarations: [ RedirectComponent ],
-      imports: [ RouterTestingModule ]
-    })
-    .compileComponents();
->>>>>>> 65efe7de
   }));
 
   beforeEach(() => {
