--- conflicted
+++ resolved
@@ -30,9 +30,8 @@
     </div>
   </div>
 
-<<<<<<< HEAD
-  <!-- check-box -->
-  <div *ngSwitchCase="'check-box'" class="col-sm-7">
+  <!-- radio-button -->
+  <div *ngSwitchCase="'radio-button'" class="col-sm-7">
     <div
       class="form-check"
       [class.form-check-inline]="isHorizontal"
@@ -40,11 +39,11 @@
     >
       <input
         class="form-check-input"
-        type="checkbox"
+        type="radio"
         id="{{ item.linkId }}-{{ o.valueCoding.code }}"
+        name="{{ item.text }}"
         value="{{ o.valueCoding.code }}"
-        [formControl]="checkboxes?.controls[i]"
-        (change)="onCheckboxChange($event, i)"
+        (change)="onRadioChange($event, i)"
       />
       <label
         class="form-check-label"
@@ -57,13 +56,6 @@
       class="questionnaire-instruction"
     >
       {{ instruction }}
-=======
-  <!-- radio-button -->
-  <div *ngSwitchCase="'radio-button'" class="col-sm-7" >
-    <div class="form-check" [class.form-check-inline]="isHorizontal" *ngFor="let o of answerOption; let i = index">
-      <input class="form-check-input" type="radio" id="{{item.linkId}}-{{o.valueCoding.code}}" name="{{ item.text }}" value="{{o.valueCoding.code}}" (change)="onRadioChange($event, i)"> 
-      <label class="form-check-label" for="{{item.linkId}}-{{o.valueCoding.code}}">{{o.valueCoding.display}}</label>
->>>>>>> 65efe7de
     </div>
   </div>
 
