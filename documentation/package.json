{
  "name": "@aehrc/smart-forms-documentation",
  "version": "0.0.0",
  "private": true,
  "scripts": {
    "docusaurus": "docusaurus",
    "start": "docusaurus start",
    "build": "docusaurus build",
    "swizzle": "docusaurus swizzle",
    "deploy": "docusaurus deploy",
    "clear": "docusaurus clear",
    "serve": "docusaurus serve",
    "write-translations": "docusaurus write-translations",
    "write-heading-ids": "docusaurus write-heading-ids",
    "typecheck": "tsc"
  },
  "dependencies": {
<<<<<<< HEAD
    "@aehrc/smart-forms-renderer": "^0.44.3",
=======
    "@aehrc/smart-forms-renderer": "^0.45.0",
>>>>>>> 23515179
    "@docusaurus/core": "^3.4.0",
    "@docusaurus/preset-classic": "^3.4.0",
    "@docusaurus/theme-live-codeblock": "^3.4.0",
    "@emotion/react": "^11.13.0",
    "@emotion/styled": "^11.13.0",
    "@iconify/react": "^4.1.1",
    "@mdx-js/react": "^3.0.0",
    "@mui/material": "^5.16.7",
    "@tanstack/react-query": "^4.36.1",
    "clsx": "^2.0.0",
    "prism-react-renderer": "^2.3.0",
    "react": "^18.0.0",
    "react-dom": "^18.0.0"
  },
  "devDependencies": {
    "@docusaurus/module-type-aliases": "^3.5.2",
    "@docusaurus/tsconfig": "^3.4.0",
    "@docusaurus/types": "^3.4.0",
    "docusaurus-plugin-typedoc": "^1.0.1",
    "docusaurus-plugin-typedoc-api": "^4.2.0",
    "typedoc": "^0.27.5",
    "typedoc-plugin-frontmatter": "^1.0.0",
    "typedoc-plugin-markdown": "^4.0.2",
    "typescript": "~5.2.2"
  },
  "browserslist": {
    "production": [
      ">0.5%",
      "not dead",
      "not op_mini all"
    ],
    "development": [
      "last 3 chrome version",
      "last 3 firefox version",
      "last 5 safari version"
    ]
  },
  "engines": {
    "node": ">=18.0"
  }
}<|MERGE_RESOLUTION|>--- conflicted
+++ resolved
@@ -15,11 +15,7 @@
     "typecheck": "tsc"
   },
   "dependencies": {
-<<<<<<< HEAD
-    "@aehrc/smart-forms-renderer": "^0.44.3",
-=======
     "@aehrc/smart-forms-renderer": "^0.45.0",
->>>>>>> 23515179
     "@docusaurus/core": "^3.4.0",
     "@docusaurus/preset-classic": "^3.4.0",
     "@docusaurus/theme-live-codeblock": "^3.4.0",
