--- conflicted
+++ resolved
@@ -15,11 +15,7 @@
     "typecheck": "tsc"
   },
   "dependencies": {
-<<<<<<< HEAD
-    "@aehrc/smart-forms-renderer": "^1.0.0-alpha.15",
-=======
     "@aehrc/smart-forms-renderer": "^0.45.0",
->>>>>>> 7b2e2d83
     "@docusaurus/core": "^3.4.0",
     "@docusaurus/preset-classic": "^3.4.0",
     "@docusaurus/theme-live-codeblock": "^3.4.0",
