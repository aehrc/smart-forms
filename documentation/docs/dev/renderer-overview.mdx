---
sidebar_position: 2
---

import Tabs from '@theme/Tabs';
import TabItem from '@theme/TabItem';
import IframeContainer from '../../src/react/IframeContainer';

# Renderer Overview

## Installation

Prerequisites:

- Node.js 16 or later
- React 17 or later
- Have @tanstack/react-query v4.x.x installed in your React project

To install, run this command:

```bash
npm install @aehrc/smart-forms-renderer
```

## Usage

### Basic Usage

The `BaseRenderer` component is the main component that renders the form.
The most basic way to use it is to wrap it with a parent component which contains the `useBuildForm()` hook to initialise it.

```tsx title="YourBaseRendererWrapper.tsx"
import React from 'react';
import {
  BaseRenderer,
  RendererThemeProvider,
  useBuildForm,
  useRendererQueryClient
} from '@aehrc/smart-forms-renderer';
import { QueryClientProvider } from '@tanstack/react-query';
import { Questionnaire } from 'fhir/r4';

// Pass in your FHIR R4.Questionnaire
interface YourBaseRendererWrapperProps {
  questionnaire: Questionnaire;
}

function YourBaseRendererWrapper(props: YourBaseRendererWrapperProps) {
  const { questionnaire } = props;

  // The renderer needs a query client to make API calls
  const queryClient = useRendererQueryClient();

  // This hook builds the form based on the questionnaire
  const isBuilding = useBuildForm(questionnaire);

  if (isBuilding) {
    return <div>Loading...</div>;
  }

  return (
    // The RendererThemeProvider provides the default renderer theme based on Material UI
    <RendererThemeProvider>
      <QueryClientProvider client={queryClient}>
        <BaseRenderer />
      </QueryClientProvider>
    </RendererThemeProvider>
  );
}
```

Here's the output of the above code. Click on the "Input Questionnaire" tab to see the JSON representation of the questionnaire.

<Tabs
  defaultValue="output"
  values={[
    { label: 'Output', value: 'output' },
    { label: 'Input Questionnaire', value: 'questionnaire' }
  ]}>
  <TabItem value="output">
<<<<<<< HEAD
    <IframeContainer storyId="csiro-renderer-itemtype-boolean--boolean-basic" initialHeight={120} />
=======
    <IframeContainer storyId="itemtype-boolean--boolean-basic" initialHeight={120} />
>>>>>>> 23515179
  </TabItem>
  <TabItem value="questionnaire">
    ```json
    {
      "resourceType": "Questionnaire",
      "id": "BooleanBasic",
      "name": "BooleanBasic",
      "title": "Boolean Basic",
      "version": "0.1.0",
      "status": "draft",
      "publisher": "AEHRC CSIRO",
      "date": "2024-05-01",
      "url": "https://smartforms.csiro.au/docs/components/boolean/basic",
      "item": [
        {
          "linkId": "eaten",
          "type": "boolean",
          "repeats": false,
          "text": "Have you eaten yet?"
        }
      ]
    }
    ```
  </TabItem>
</Tabs>

Now let's say you have a pre-populated or pre-filled QuestionnaireResponse resource that you want to render alongside your Questionnaire. You can modify your wrapper to pass in your QuestionnaireResponse as a prop, and subsequently into `useBuildForm()`.

```tsx title="YourBaseRendererWrapper.tsx"
import React from 'react';
import {
  BaseRenderer,
  RendererThemeProvider,
  useBuildForm,
  useRendererQueryClient
} from '@aehrc/smart-forms-renderer';
import { QueryClientProvider } from '@tanstack/react-query';
import { Questionnaire, QuestionnaireResponse } from 'fhir/r4';

// Pass in your FHIR R4.Questionnaire
interface YourBaseRendererWrapperProps {
  questionnaire: Questionnaire;
  questionnaireResponse?: QuestionnaireResponse;
}

function YourBaseRendererWrapper(props: YourBaseRendererWrapperProps) {
  const { questionnaire, questionnaireResponse } = props;

  // The renderer needs a query client to make API calls
  const queryClient = useRendererQueryClient();

  // This hook builds the form based on the questionnaire
  const isBuilding = useBuildForm(questionnaire, questionnaireResponse);

  if (isBuilding) {
    return <div>Loading...</div>;
  }

  return (
    // The RendererThemeProvider provides the default renderer theme based on Material UI
    <RendererThemeProvider>
      <QueryClientProvider client={queryClient}>
        <BaseRenderer />
      </QueryClientProvider>
    </RendererThemeProvider>
  );
}
```

Here's the output of the above code after adding the QuestionnaireResponse prop.

<Tabs
  defaultValue="output"
  values={[
    { label: 'Output', value: 'output' },
    { label: 'Input Questionnaire', value: 'questionnaire' },
    { label: 'Input QuestionnaireResponse', value: 'questionnaireResponse' }
  ]}>
  <TabItem value="output">
<<<<<<< HEAD
    <IframeContainer storyId="csiro-renderer-itemtype-boolean--boolean-basic-response" initialHeight={120} />
=======
    <IframeContainer storyId="itemtype-boolean--boolean-basic-response" initialHeight={120} />
>>>>>>> 23515179
  </TabItem>
  <TabItem value="questionnaire">
    ```json
    {
      "resourceType": "Questionnaire",
      "id": "BooleanBasic",
      "name": "BooleanBasic",
      "title": "Boolean Basic",
      "version": "0.1.0",
      "status": "draft",
      "publisher": "AEHRC CSIRO",
      "date": "2024-05-01",
      "url": "https://smartforms.csiro.au/docs/components/boolean/basic",
      "item": [
        {
          "linkId": "eaten",
          "type": "boolean",
          "repeats": false,
          "text": "Have you eaten yet?"
        }
      ]
    }
    ```
  </TabItem>
  <TabItem value="questionnaireResponse">
    ```json
    {
      "resourceType": "QuestionnaireResponse",
      "status": "in-progress",
      "item": [
        {
          "linkId": "eaten",
          "text": "Have you eaten yet?",
          "answer": [
            {
              "valueBoolean": true
            }
          ]
        }
      ],
      "questionnaire": "https://smartforms.csiro.au/docs/components/boolean/basic"
    }
    ```
  </TabItem>
</Tabs>

_Source code used in Storybook: [BuildFormWrapperForStorybook.tsx](https://github.com/aehrc/smart-forms/blob/main/packages/smart-forms-renderer/src/stories/storybookWrappers/BuildFormWrapperForStorybook.tsx)_

### Basic Button Usage

The `useBuildForm()` hook used above is a wrapper around the `buildForm()` function.
You can actually use the `buildForm()` function directly via a button click or any other event.

Below shows an example of the above code modified to contain a `BuildFormButton` component that initialises the form on click.

```tsx title="YourBaseRendererWrapperWithButton.tsx"
import React from 'react';
import {
  BaseRenderer,
  RendererThemeProvider,
  useBuildForm,
  useRendererQueryClient
} from '@aehrc/smart-forms-renderer';
import { QueryClientProvider } from '@tanstack/react-query';
import { Questionnaire, QuestionnaireResponse } from 'fhir/r4';
import BuildFormButton from './BuildFormButton';

// Pass in your FHIR R4.Questionnaire and optional FHIR R4.QuestionnaireResponse as props
interface YourBaseRendererWrapperWithButtonProps {
  questionnaire: Questionnaire;
  questionnaireResponse?: QuestionnaireResponse;
}

function YourBaseRendererWrapperWithButton(props: YourBaseRendererWrapperWithButtonProps) {
  const { questionnaire, questionnaireResponse } = props;

  const queryClient = useRendererQueryClient();

  // This time, we are passing only the questionnaire in here to demonstrate the use of the buildForm function
  const isBuilding = useBuildForm(questionnaire);

  if (isBuilding) {
    return <div>Loading...</div>;
  }

  return (
    <RendererThemeProvider>
      <QueryClientProvider client={queryClient}>
        <>
          {/* Additional button here for building the form*/}
          <BuildFormButton
            questionnaire={questionnaire}
            questionnaireResponse={questionnaireResponse}
          />
          <BaseRenderer />
        </>
      </QueryClientProvider>
    </RendererThemeProvider>
  );
}
```

```tsx title="BuildFormButton.tsx"
import React from 'react';
import { buildForm } from '@aehrc/smart-forms-renderer';
import { Questionnaire, QuestionnaireResponse } from 'fhir/r4';

interface BuildFormButtonProps {
  questionnaire: Questionnaire;
  questionnaireResponse?: QuestionnaireResponse;
}

function BuildFormButton(props: BuildFormButtonProps) {
  const { questionnaire, questionnaireResponse } = props;

  async function handleBuildForm() {
    await buildForm(questionnaire, questionnaireResponse);
  }

  return <button onClick={handleBuildForm}>Build Form</button>;
}

export default BuildFormButton;
```

This example is actually a bit counterintuitive since we are deliberately not passing the `questionnaireResponse` to `useBuildForm()` hook.
It exists mainly to demonstrate how you can use the `buildForm()` function. In a real-world scenario, your button might be somewhere else within your application.

Below is the output of the above modified code. This time, you need to click on the "Build Form" button to see the questionnaireResponse rendered.
The button will look different in the output, but it still functions the same way.

<Tabs
  defaultValue="output"
  values={[
    { label: 'Output', value: 'output' },
    { label: 'Input Questionnaire', value: 'questionnaire' },
    { label: 'Input QuestionnaireResponse', value: 'questionnaireResponse' }
  ]}>
  <TabItem value="output">
<<<<<<< HEAD
    <IframeContainer storyId="csiro-renderer-testing-build-form-button-tester--build-form-button-tester" initialHeight={1372}  />
=======
    <IframeContainer storyId="testing-build-form-button-tester--build-form-button-tester" initialHeight={1372}  />
>>>>>>> 23515179
  </TabItem>
  <TabItem value="questionnaire">
    ```json
    {
      "resourceType": "Questionnaire",
      "id": "BooleanBasic",
      "name": "BooleanBasic",
      "title": "Boolean Basic",
      "version": "0.1.0",
      "status": "draft",
      "publisher": "AEHRC CSIRO",
      "date": "2024-05-01",
      "url": "https://smartforms.csiro.au/docs/components/boolean/basic",
      "item": [
        {
          "linkId": "eaten",
          "type": "boolean",
          "repeats": false,
          "text": "Have you eaten yet?"
        }
      ]
    }
    ```
  </TabItem>
  <TabItem value="questionnaireResponse">
  ```json
  {
    "resourceType": "QuestionnaireResponse",
    "status": "in-progress",
    "item": [
      {
        "linkId": "eaten",
        "text": "Have you eaten yet?",
        "answer": [
          {
            "valueBoolean": true
          }
        ]
      }
    ],
    "questionnaire": "https://smartforms.csiro.au/docs/components/boolean/basic"
  }
  ```
  </TabItem>
</Tabs>
_Source code used in Storybook: [BuildFormButtonTesterWrapperForStorybook.tsx](https://github.com/aehrc/smart-forms/blob/main/packages/smart-forms-renderer/src/stories/storybookWrappers/BuildFormButtonTesterWrapperForStorybook.tsx) and [BuildFormButtonForStorybook.tsx](https://github.com/aehrc/smart-forms/blob/main/packages/smart-forms-renderer/src/stories/storybookWrappers/BuildFormButtonForStorybook.tsx)_

### Pre-Population Usage

You can bring the pre-population capabilities of `@aehrc/sdc-populate` into the mix by further modifying the above code.

```tsx title="YourBaseRendererWrapperWithPrePop.tsx"
import React, { useState } from 'react';
import {
  BaseRenderer,
  buildForm,
  RendererThemeProvider,
  useBuildForm,
  useRendererQueryClient
} from '@aehrc/smart-forms-renderer';
import { QueryClientProvider } from '@tanstack/react-query';
import { Encounter, Patient, Practitioner, Questionnaire, QuestionnaireResponse } from 'fhir/r4';
import Client from 'fhirclient/lib/Client';
import { populateQuestionnaire } from '@aehrc/sdc-populate';
import { fetchResourceCallback } from './populateCallback';

// Pass in your FHIR R4.Questionnaire, FHIRClient, FHIR R4.Patient, optional FHIR R4.Practitioner, and optional FHIR R4.Encounter as props
interface YourBaseRendererWrapperWithPrePopProps {
  questionnaire: Questionnaire;
  fhirClient: Client;
  patient: Patient;
  user?: Practitioner;
  encounter?: Encounter;
}

function YourBaseRendererWrapperWithPrePop(props: YourBaseRendererWrapperWithPrePopProps) {
  const { questionnaire, fhirClient, patient, user, encounter } = props;

  const [isPopulating, setIsPopulating] = useState(false);

  const isBuilding = useBuildForm(questionnaire);

  const queryClient = useRendererQueryClient();

  // Event handler for the pre-population
  function handlePrepopulate() {
    setIsPopulating(true);

    populateQuestionnaire({
      questionnaire: questionnaire,
      fetchResourceCallback: fetchResourceCallback,
      requestConfig: {
        clientEndpoint: fhirClient.state.serverUrl
      },
      patient: patient,
      user: user
    }).then(async ({ populateSuccess, populateResult }) => {
      if (!populateSuccess || !populateResult) {
        setIsPopulating(false);
        return;
      }

      const { populatedResponse } = populateResult;

      // Call to buildForm to pre-populate the QR which repaints the entire BaseRenderer view
      await buildForm(questionnaire, populatedResponse);

      setIsPopulating(false);
    });
  }

  if (isBuilding) {
    return <div>Building form...</div>;
  }

  if (isPopulating) {
    return <div>Pre-populating form...</div>;
  }

  return (
    <RendererThemeProvider>
      <QueryClientProvider client={queryClient}>
        <>
          <PrePopButton isPopulating={isPopulating} onPopulate={handlePrepopulate} />
          <BaseRenderer />
        </>
      </QueryClientProvider>
    </RendererThemeProvider>
  );
}
```

You would need to further define `fetchResourceCallback` and `PrePopButton` but we will skip those for brevity.

- `fetchResourceCallback` is a callback function to fetch resources from your FHIR server defined as an argument to the `populateQuestionnaire()` function.

- `PrePopButton` is a button component similar to the BuildFormButton above, but it uses a callback to `handlePrepopulate()` defined in the wrapper component.

Again, this example is only for demo purposes. Your wrapper component props might be entirely different from the ones used here, or you might have your own custom pre-population logic.
If you are interested if using the `@aehrc/sdc-populate` library, you can refer to the [API](/docs/api/sdc-populate) for more details.

Below is the output of the above modified code.

<Tabs
  defaultValue="output"
  values={[
    { label: 'Output', value: 'output' },
    { label: 'Input Questionnaire', value: 'questionnaire' }
  ]}>
  <TabItem value="output">
<<<<<<< HEAD
    <IframeContainer storyId="csiro-renderer-sdc-12-form-population--calculated-expression-bmi-calculator-prepop" initialHeight={392} />
=======
    <IframeContainer storyId="sdc-12-form-population--calculated-expression-bmi-calculator-prepop" initialHeight={392} />
>>>>>>> 23515179
  </TabItem>
  <TabItem value="questionnaire">
    ```json
    {
      "resourceType": "Questionnaire",
      "id": "CalculatedExpressionBMICalculatorPrepop",
      "name": "CalculatedExpressionBMICalculatorPrepop",
      "title": "CalculatedExpression BMI Calculator - Pre-population",
      "version": "0.1.0",
      "status": "draft",
      "publisher": "AEHRC CSIRO",
      "date": "2024-05-15",
      "url": "https://smartforms.csiro.au/docs/sdc/population/calculated-expression-1",
      "extension": [
        {
          "url": "http://hl7.org/fhir/StructureDefinition/variable",
          "valueExpression": {
          "name": "ObsBodyHeight",
          "language": "application/x-fhir-query",
          "expression": "Observation?code=8302-2&_count=1&_sort=-date&patient={{%patient.id}}"
          }
        },
        {
          "url": "http://hl7.org/fhir/StructureDefinition/variable",
          "valueExpression": {
          "name": "ObsBodyWeight",
          "language": "application/x-fhir-query",
          "expression": "Observation?code=29463-7&_count=1&_sort=-date&patient={{%patient.id}}"
          }
        },
        {
          "url": "http://hl7.org/fhir/uv/sdc/StructureDefinition/sdc-questionnaire-launchContext",
          "extension": [
            {
              "url": "name",
              "valueCoding": {
              "system": "http://hl7.org/fhir/uv/sdc/CodeSystem/launchContext",
              "code": "patient"
              }
            },
            {
              "url": "type",
              "valueCode": "Patient"
            },
            {
              "url": "description",
              "valueString": "The patient that is to be used to pre-populate the form"
            }
          ]
        }
      ],
      "item": [
        {
          "linkId": "bmi-calculation",
          "text": "BMI Calculation",
          "type": "group",
          "repeats": false,
          "extension": [
            {
              "url": "http://hl7.org/fhir/StructureDefinition/variable",
              "valueExpression": {
                "name": "height",
                "language": "text/fhirpath",
                "expression": "item.where(linkId='patient-height').answer.value"
              }
            },
            {
              "url": "http://hl7.org/fhir/StructureDefinition/variable",
              "valueExpression": {
                "name": "weight",
                "language": "text/fhirpath",
                "expression": "item.where(linkId='patient-weight').answer.value"
              }
            }
          ],
          "item": [
            {
              "extension": [
                {
                  "url": "http://hl7.org/fhir/uv/sdc/StructureDefinition/sdc-questionnaire-initialExpression",
                  "valueExpression": {
                    "language": "text/fhirpath",
                    "expression": "%ObsBodyHeight.entry.resource.value.value"
                  }
                },
                {
                  "url": "http://hl7.org/fhir/StructureDefinition/questionnaire-unit",
                  "valueCoding": {
                    "system": "http://unitsofmeasure.org",
                    "code": "cm",
                    "display": "cm"
                  }
                }
              ],
              "linkId": "patient-height",
              "text": "Height",
              "type": "decimal",
              "repeats": false,
              "readOnly": false
            },
            {
              "extension": [
                {
                  "url": "http://hl7.org/fhir/uv/sdc/StructureDefinition/sdc-questionnaire-initialExpression",
                    "valueExpression": {
                    "language": "text/fhirpath",
                    "expression": "%ObsBodyWeight.entry.resource.value.value"
                  }
                },
                {
                  "url": "http://hl7.org/fhir/StructureDefinition/questionnaire-unit",
                  "valueCoding": {
                    "system": "http://unitsofmeasure.org",
                    "code": "kg",
                    "display": "kg"
                  }
                }
              ],
              "linkId": "patient-weight",
              "text": "Weight",
              "type": "decimal",
              "repeats": false,
              "readOnly": false
            },
            {
              "extension": [
                {
                  "url": "http://hl7.org/fhir/uv/sdc/StructureDefinition/sdc-questionnaire-calculatedExpression",
                  "valueExpression": {
                    "description": "BMI calculation",
                    "language": "text/fhirpath",
                    "expression": "(%weight/((%height/100).power(2))).round(1)"
                  }
                },
                {
                  "url": "http://hl7.org/fhir/StructureDefinition/questionnaire-unit",
                  "valueCoding": {
                    "system": "http://unitsofmeasure.org",
                    "code": "kg/m2",
                    "display": "kg/m2"
                  }
                }
              ],
              "linkId": "bmi-result",
              "text": "Value",
              "type": "decimal",
              "repeats": false,
              "readOnly": true
            }
          ]
        }
      ]
    }
    ```
  </TabItem>
</Tabs>

_Source code used in Storybook:
[PrePopWrapperForStorybook.tsx](https://github.com/aehrc/smart-forms/blob/main/packages/smart-forms-renderer/src/stories/storybookWrappers/PrePopWrapperForStorybook.tsx), [PrePopButtonForStorybook.tsx](https://github.com/aehrc/smart-forms/blob/main/packages/smart-forms-renderer/src/stories/storybookWrappers/PrePopButtonForStorybook.tsx) and [populateCallbackForStorybook.ts](https://github.com/aehrc/smart-forms/blob/main/packages/smart-forms-renderer/src/stories/storybookWrappers/populateCallbackForStorybook.ts)_

### Retrieving the QuestionnaireResponse

Now that you have built and pre-populated the form, the next step is to edit the form and retrieve the filled `QuestionnaireResponse` resource from the renderer.

```tsx live
function YourBaseRendererWrapper() {
  const [response, setResponse] = useState<QuestionnaireResponse | null>(null);

  const questionnaire = qBooleanBasic;

  const queryClient = useRendererQueryClient();

  const isBuilding = useBuildForm(questionnaire);

  if (isBuilding) {
    return <div>Loading...</div>;
  }

  return (
    <>
      <QueryClientProvider client={queryClient}>
        <BaseRenderer />
      </QueryClientProvider>
      <button
        onClick={() => {
          // A getResponse() function is exposed by the renderer
          const questionnaireResponse = getResponse();
          setResponse(questionnaireResponse);
        }}>
        Retrieve QuestionnaireResponse
      </button>

      {/* Retrieved questionnaireResponse will be printed here */}
      {response ? (
        <div style={{ border: `1px solid #EBEDF0`, borderRadius: '8px' }}>
          <pre style={{ fontSize: '11px' }}>{JSON.stringify(response, null, 2)}</pre>
        </div>
      ) : null}
    </>
  );
}
```

Click on the "Retrieve QuestionnaireResponse" button to see the output QuestionnaireResponse resource.

Alternatively, you can use store hooks exposed by the renderer to dynamically retrieve the QuestionnaireResponse resource as it updates.
For more information on store hooks or stores in general, refer to the [Renderer Store Hooks](/docs/dev/storehooks) section.

```tsx live
function YourBaseRendererWrapper() {
  const updatableResponse = useQuestionnaireResponseStore.use.updatableResponse();

  const questionnaire = qBooleanBasic;

  const queryClient = useRendererQueryClient();

  const isBuilding = useBuildForm(questionnaire);

  if (isBuilding) {
    return <div>Loading...</div>;
  }

  return (
    <>
      <QueryClientProvider client={queryClient}>
        <BaseRenderer />
      </QueryClientProvider>

      {/* Dynamically retrieved questionnaireResponse will be printed here */}
      {updatableResponse ? (
        <div style={{ border: `1px solid #EBEDF0`, borderRadius: '8px' }}>
          <pre style={{ fontSize: '11px' }}>{JSON.stringify(updatableResponse, null, 2)}</pre>
        </div>
      ) : null}
    </>
  );
}
```<|MERGE_RESOLUTION|>--- conflicted
+++ resolved
@@ -78,11 +78,7 @@
     { label: 'Input Questionnaire', value: 'questionnaire' }
   ]}>
   <TabItem value="output">
-<<<<<<< HEAD
-    <IframeContainer storyId="csiro-renderer-itemtype-boolean--boolean-basic" initialHeight={120} />
-=======
     <IframeContainer storyId="itemtype-boolean--boolean-basic" initialHeight={120} />
->>>>>>> 23515179
   </TabItem>
   <TabItem value="questionnaire">
     ```json
@@ -162,11 +158,7 @@
     { label: 'Input QuestionnaireResponse', value: 'questionnaireResponse' }
   ]}>
   <TabItem value="output">
-<<<<<<< HEAD
-    <IframeContainer storyId="csiro-renderer-itemtype-boolean--boolean-basic-response" initialHeight={120} />
-=======
     <IframeContainer storyId="itemtype-boolean--boolean-basic-response" initialHeight={120} />
->>>>>>> 23515179
   </TabItem>
   <TabItem value="questionnaire">
     ```json
@@ -306,11 +298,7 @@
     { label: 'Input QuestionnaireResponse', value: 'questionnaireResponse' }
   ]}>
   <TabItem value="output">
-<<<<<<< HEAD
-    <IframeContainer storyId="csiro-renderer-testing-build-form-button-tester--build-form-button-tester" initialHeight={1372}  />
-=======
     <IframeContainer storyId="testing-build-form-button-tester--build-form-button-tester" initialHeight={1372}  />
->>>>>>> 23515179
   </TabItem>
   <TabItem value="questionnaire">
     ```json
@@ -461,11 +449,7 @@
     { label: 'Input Questionnaire', value: 'questionnaire' }
   ]}>
   <TabItem value="output">
-<<<<<<< HEAD
-    <IframeContainer storyId="csiro-renderer-sdc-12-form-population--calculated-expression-bmi-calculator-prepop" initialHeight={392} />
-=======
     <IframeContainer storyId="sdc-12-form-population--calculated-expression-bmi-calculator-prepop" initialHeight={392} />
->>>>>>> 23515179
   </TabItem>
   <TabItem value="questionnaire">
     ```json
