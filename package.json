--- conflicted
+++ resolved
@@ -17,15 +17,9 @@
     "documentation"
   ],
   "devDependencies": {
-<<<<<<< HEAD
-    "@types/testing-library__react": "^10.0.1",
-    "@typescript-eslint/eslint-plugin": "^7.8.0",
-=======
     "@typescript-eslint/eslint-plugin": "^8.34.0",
->>>>>>> 47f9cee1
     "eslint-config-prettier": "^9.1.0",
     "eslint-plugin-prettier": "^5.2.1",
-    "eslint-plugin-react-refresh": "^0.4.20",
-    "vitest": "^3.1.3"
+    "eslint-plugin-react-refresh": "^0.4.20"
   }
 }