--- conflicted
+++ resolved
@@ -15,6 +15,7 @@
     "@testing-library/user-event": "^13.5.0",
     "@types/date-fns": "^2.6.0",
     "@types/fhir": "^0.0.35",
+    "@types/jest": "^27.5.2",
     "@types/lodash": "^4.14.186",
     "@types/marked": "^4.0.8",
     "@types/node": "^16.11.56",
@@ -42,15 +43,10 @@
   "scripts": {
     "start": "react-scripts start",
     "build": "react-scripts build",
-<<<<<<< HEAD
-    "test": "react-scripts test",
+    "test": "jest --config ./jest.config.ts",
     "eject": "react-scripts eject",
     "lint": "eslint -c .eslintrc.json .",
     "check-formatting": "prettier --check ."
-=======
-    "test": "jest --config ./jest.config.ts",
-    "eject": "react-scripts eject"
->>>>>>> 5365a9d9
   },
   "eslintConfig": {
     "extends": [
