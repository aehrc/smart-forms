--- conflicted
+++ resolved
@@ -244,11 +244,7 @@
   let isUpdated = false;
   const updatedCalculatedExpressions = { ...calculatedExpressions };
   if (Object.keys(calculatedExpressions).length > 0 && questionnaireResponse.item) {
-<<<<<<< HEAD
     const context: Record<string, any> = {
-=======
-    const context: Context = {
->>>>>>> ba2a5bf1
       questionnaire: questionnaire,
       resource: questionnaireResponse
     };
