--- conflicted
+++ resolved
@@ -1,9 +1,5 @@
 import React, { useEffect, useState } from 'react';
-<<<<<<< HEAD
-import { Box, Button, Card, Divider, IconButton, Stack } from '@mui/material';
-=======
 import { Box, Button, Card, IconButton, Stack } from '@mui/material';
->>>>>>> 627e6d23
 
 import {
   PropsWithQrItemChangeHandler,
@@ -20,10 +16,7 @@
 import { createQrItem } from '../../../functions/QrItemFunctions';
 import { hideQItem } from '../../../functions/QItemFunctions';
 import { RepeatDeleteTooltip, RepeatGroupContainerStack } from './QItemRepeat.styles';
-<<<<<<< HEAD
-=======
 import QItemLabel from './QItemParts/QItemLabel';
->>>>>>> 627e6d23
 import { QGroupHeadingTypography } from '../../StyledComponents/Typographys.styles';
 
 interface Props
@@ -80,16 +73,10 @@
   }
 
   return (
-<<<<<<< HEAD
     <Card elevation={groupCardElevation} sx={{ py: 3, px: 3.5, mb: 3.5 }}>
-      <QGroupHeadingTypography variant="h6">{qItem.text}</QGroupHeadingTypography>
-      <Divider sx={{ mt: 1, mb: 2 }} light />
-=======
-    <Card elevation={groupCardElevation} sx={{ mb: 6, p: 4 }}>
       <QGroupHeadingTypography variant="h6" sx={{ mb: 4 }}>
         <QItemLabel qItem={qItem} />
       </QGroupHeadingTypography>
->>>>>>> 627e6d23
       {repeatAnswerItems.map((answerItem, index) => {
         const singleQrItem: QuestionnaireResponseItem = answerItem
           ? { ...cleanQrItem, item: answerItem.item }
