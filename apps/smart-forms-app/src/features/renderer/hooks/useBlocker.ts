--- conflicted
+++ resolved
@@ -16,12 +16,8 @@
  */
 
 import { useLayoutEffect } from 'react';
-<<<<<<< HEAD
-import { Blocker, useBlocker } from 'react-router-dom';
-=======
 import type { Blocker } from 'react-router-dom';
 import { useBlocker } from 'react-router-dom';
->>>>>>> 23515179
 import { useQuestionnaireResponseStore } from '@aehrc/smart-forms-renderer';
 
 function useLeavePageBlocker(): Blocker {
