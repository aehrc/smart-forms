--- conflicted
+++ resolved
@@ -16,14 +16,9 @@
  */
 
 import { useLayoutEffect } from 'react';
-<<<<<<< HEAD
-=======
 import type { Blocker } from 'react-router-dom';
 import { useBlocker } from 'react-router-dom';
->>>>>>> 7b2e2d83
 import { useQuestionnaireResponseStore } from '@aehrc/smart-forms-renderer';
-import type { Blocker } from 'react-router-dom';
-import { useBlocker } from 'react-router-dom';
 
 function useLeavePageBlocker(): Blocker {
   const formChangesHistory = useQuestionnaireResponseStore.use.formChangesHistory();
