{
  "name": "smart-forms-app",
  "private": true,
  "version": "0.1.0",
  "type": "module",
  "scripts": {
    "dev": "vite",
    "start": "vite",
    "build": "tsc && CI=false vite build",
    "test": "jest --config ./jest.config.ts",
    "preview": "vite preview",
    "cypress:open": "cypress open",
    "storybook": "storybook dev -p 6006",
    "build-storybook": "storybook build"
  },
  "dependencies": {
    "@emotion/react": "^11.11.1",
    "@emotion/styled": "^11.10.8",
    "@fontsource/material-icons": "^5.0.7",
    "@fontsource/roboto": "^5.0.8",
    "@iconify/react": "^4.1.1",
    "@monaco-editor/react": "^4.5.1",
    "@mui/icons-material": "^5.14.3",
    "@mui/lab": "^5.0.0-alpha.137",
    "@mui/material": "^5.14.5",
    "@mui/x-date-pickers": "^6.10.1",
    "@sentry/react": "^7.61.0",
    "@sentry/tracing": "^7.61.1",
    "@tanstack/react-query": "^4.29.5",
    "@tanstack/react-table": "^8.9.3",
    "allotment": "^1.19.2",
    "dayjs": "^1.11.9",
    "fhirclient": "^2.5.2",
    "fhirpath": "^3.6.0",
    "html-react-parser": "^4.2.0",
    "lodash.clonedeep": "^4.5.0",
    "lodash.debounce": "^4.0.8",
    "lodash.filter": "^4.6.0",
    "lodash.isequal": "^4.5.0",
    "material-ui-popup-state": "^5.0.9",
    "moment": "^2.29.4",
    "monaco-editor": "^0.41.0",
    "nanoid": "^4.0.2",
    "notistack": "^3.0.1",
    "randomcolor": "^0.6.2",
    "react": "^18.2.0",
    "react-confetti-explosion": "^2.1.2",
    "react-cookie": "^4.1.1",
    "react-dnd": "^16.0.1",
    "react-dnd-html5-backend": "^16.0.1",
    "react-dom": "^18.2.0",
    "react-helmet": "^6.1.0",
    "react-markdown": "^8.0.7",
    "react-router-dom": "6.15.0",
    "react-spinners": "^0.13.8",
    "react-to-print": "^2.14.13",
    "sdc-assemble": "^1.0.1",
    "sdc-populate": "^1.0.2",
    "simplebar-react": "^3.2.4",
    "usehooks-ts": "^2.9.1",
    "zustand": "^4.4.1"
  },
  "devDependencies": {
    "@jest/globals": "^29.5.0",
    "@sentry/cli": "^2.20.5",
    "@storybook/addon-essentials": "^7.3.2",
    "@storybook/addon-interactions": "^7.3.2",
    "@storybook/addon-links": "^7.3.2",
    "@storybook/addon-onboarding": "^1.0.8",
    "@storybook/addon-styling": "^1.3.6",
    "@storybook/blocks": "^7.3.2",
    "@storybook/react": "^7.3.2",
    "@storybook/react-vite": "^7.3.2",
    "@storybook/testing-library": "^0.2.0",
    "@tanstack/react-query-devtools": "^4.32.6",
    "@types/fhir": "^0.0.37",
    "@types/jest": "^29.5.4",
    "@types/lodash.clonedeep": "^4.5.7",
    "@types/lodash.debounce": "^4.0.7",
    "@types/lodash.filter": "^4.6.7",
    "@types/lodash.isequal": "^4.5.0",
    "@types/node": "^20.5.0",
    "@types/randomcolor": "^0.5.7",
    "@types/react": "^18.2.18",
    "@types/react-dom": "^18.2.7",
    "@types/react-helmet": "^6.1.6",
    "@typescript-eslint/eslint-plugin": "^5.61.0",
    "@typescript-eslint/parser": "^5.62.0",
    "@vitejs/plugin-react": "^4.0.4",
    "cypress": "^12.17.3",
    "eslint": "^8.47.0",
    "eslint-config-prettier": "^8.10.0",
    "eslint-plugin-prettier": "^5.0.0",
    "eslint-plugin-react": "^7.32.2",
    "eslint-plugin-react-hooks": "^4.6.0",
    "eslint-plugin-react-refresh": "^0.4.3",
<<<<<<< HEAD
    "eslint-plugin-storybook": "^0.6.13",
    "jest": "^29.6.2",
=======
    "jest": "^29.6.4",
>>>>>>> edb84362
    "prettier": "^2.8.8",
    "storybook": "^7.3.2",
    "ts-jest": "^29.1.1",
    "typescript": "^5.1.6",
    "vite": "^4.4.9",
    "vite-plugin-svgr": "^3.2.0",
    "yui-lint": "^0.2.0"
  },
  "eslintConfig": {
    "extends": [
      "plugin:storybook/recommended"
    ]
  }
}<|MERGE_RESOLUTION|>--- conflicted
+++ resolved
@@ -94,12 +94,8 @@
     "eslint-plugin-react": "^7.32.2",
     "eslint-plugin-react-hooks": "^4.6.0",
     "eslint-plugin-react-refresh": "^0.4.3",
-<<<<<<< HEAD
+    "jest": "^29.6.4",
     "eslint-plugin-storybook": "^0.6.13",
-    "jest": "^29.6.2",
-=======
-    "jest": "^29.6.4",
->>>>>>> edb84362
     "prettier": "^2.8.8",
     "storybook": "^7.3.2",
     "ts-jest": "^29.1.1",
