--- conflicted
+++ resolved
@@ -26,38 +26,20 @@
 test('Launch without questionnaire context, select a questionnaire and create a new response', async ({
   page
 }) => {
-<<<<<<< HEAD
-  // Launch app without questionnaire context
-  const fetchQPromise = page.waitForResponse(
-    `${PLAYWRIGHT_FORMS_SERVER_URL}/Questionnaire?_count=300&_sort=-date&`
-=======
   // Launch from Smart EHR launcher (without questionnaire context)
   const fetchQsPromise = page.waitForResponse(
     (response) =>
       response.url().startsWith(`${PLAYWRIGHT_FORMS_SERVER_URL}/Questionnaire`) &&
       response.url().includes('_sort=-date') &&
       response.request().method() === 'GET'
->>>>>>> 47f9cee1
   );
 
   const launchUrl = `${PLAYWRIGHT_APP_URL}/launch?iss=https%3A%2F%2Fproxy.smartforms.io%2Fv%2Fr4%2Ffhir&launch=${LAUNCH_PARAM_WITHOUT_Q}`;
   console.log('Playwright navigating to: ', launchUrl);
   await page.goto(launchUrl);
 
-<<<<<<< HEAD
-  // Search MBS715 title
-  const fetchQByTitlePromise = page.waitForResponse(
-    `${PLAYWRIGHT_FORMS_SERVER_URL}/Questionnaire?_count=300&_sort=-date&title:contains=Aboriginal%20and%20Torres%20Strait%20Islander%20Health%20Check`
-  );
-  await page
-    .getByTestId('search-field-questionnaires')
-    .locator('input')
-    .fill('Aboriginal and Torres Strait Islander Health Check');
-  await fetchQByTitlePromise;
-=======
   const fetchQsResponse = await fetchQsPromise;
   expect(fetchQsResponse.status()).toBe(200);
->>>>>>> 47f9cee1
 
   // On /dashboard/questionnaires route, search for Dev715
   const fetchQDev715Promise = page.waitForResponse(
