/*
 * Copyright 2024 Commonwealth Scientific and Industrial Research
 * Organisation (CSIRO) ABN 41 687 119 230.
 *
 * Licensed under the Apache License, Version 2.0 (the "License");
 * you may not use this file except in compliance with the License.
 * You may obtain a copy of the License at
 *
 *     http://www.apache.org/licenses/LICENSE-2.0
 *
 * Unless required by applicable law or agreed to in writing, software
 * distributed under the License is distributed on an "AS IS" BASIS,
 * WITHOUT WARRANTIES OR CONDITIONS OF ANY KIND, either express or implied.
 * See the License for the specific language governing permissions and
 * limitations under the License.
 */

import { createStore } from 'zustand/vanilla';
import type {
  Coding,
  Questionnaire,
  QuestionnaireResponse,
  QuestionnaireResponseItemAnswer
} from 'fhir/r4';
import type { Variables } from '../interfaces/variables.interface';
import type { LaunchContext } from '../interfaces/populate.interface';
import type { CalculatedExpression } from '../interfaces/calculatedExpression.interface';
import type { EnableWhenExpressions, EnableWhenItems } from '../interfaces/enableWhen.interface';
import type { AnswerExpression } from '../interfaces/answerExpression.interface';
import type { Tabs } from '../interfaces/tab.interface';
import type { Pages } from '../interfaces/page.interface';
import {
  mutateRepeatEnableWhenItemInstances,
  updateEnableWhenItemAnswer
} from '../utils/enableWhen';
import { evaluateUpdatedExpressions } from '../utils/fhirpath';
import {
  evaluateInitialCalculatedExpressions,
  initialiseCalculatedExpressionValues
} from '../utils/calculatedExpression';
import { createQuestionnaireModel } from '../utils/questionnaireStoreUtils/createQuestionaireModel';
import { initialiseFormFromResponse } from '../utils/initialise';
import { emptyQuestionnaire, emptyResponse } from '../utils/emptyResource';
import cloneDeep from 'lodash.clonedeep';
import { terminologyServerStore } from './terminologyServerStore';
import { createSelectors } from './selector';
import { mutateRepeatEnableWhenExpressionInstances } from '../utils/enableWhenExpression';
import { questionnaireResponseStore } from './questionnaireResponseStore';
import { createQuestionnaireResponseItemMap } from '../utils/questionnaireResponseStoreUtils/updatableResponseItems';
import { insertCompleteAnswerOptionsIntoQuestionnaire } from '../utils/questionnaireStoreUtils/insertAnswerOptions';
import type { InitialExpression } from '../interfaces/initialExpression.interface';
import { DynamicValueSet } from '../interfaces/valueSet.interface';

/**
 * QuestionnaireStore properties and methods
 * Properties can be accessed for fine-grain details.
 * Methods are usually used internally, using them from an external source is not recommended.
 *
 * @property sourceQuestionnaire - FHIR R4 Questionnaire to render
 * @property itemTypes - Key-value pair of item types `Record<linkId, item.type>`
 * @property tabs - Key-value pair of tabs `Record<linkId, Tab>`
 * @property currentTabIndex - Index of the current tab
 * @property pages - Key-value pair of pages `Record<linkId, Page>`
 * @property currentPageIndex - Index of the current page
 * @property variables - Questionnaire variables object containing FHIRPath and x-fhir-query variables
 * @property launchContexts - Key-value pair of launch contexts `Record<launch context name, launch context properties>`
 * @property enableWhenItems - EnableWhenItems object containing enableWhen items and their linked questions
 * @property enableWhenLinkedQuestions - Key-value pair of linked questions to enableWhen items `Record<linkId, linkIds of linked questions>`
 * @property enableWhenIsActivated - Flag to turn enableWhen checks on/off
 * @property enableWhenExpressions - EnableWhenExpressions object containing enableWhen expressions
 * @property calculatedExpressions - Key-value pair of calculated expressions `Record<linkId, array of calculated expression properties>`
 * @property initialExpressions - Key-value pair of initial expressions `Record<linkId, initial expression properties>`
 * @property answerExpressions - Key-value pair of answer expressions `Record<linkId, answer expression properties>`
 * @property processedValueSetCodings - Key-value pair of processed value set codings `Record<valueSetUrl, codings>`
 * @property processedValueSetUrls - Key-value pair of contained value set urls `Record<valueSetName, valueSetUrl>`
 * @property cachedValueSetCodings - Key-value pair of cached value set codings `Record<valueSetUrl, codings>`
 * @property fhirPathContext - Key-value pair of evaluated FHIRPath values `Record<variable name, evaluated value(s)>`
 * @property populatedContext - Key-value pair of one-off pre-populated FHIRPath values `Record<variable/launchContext/sourceQueries batch name, evaluated value(s)>`
 * @property focusedLinkId - LinkId of the currently focused item
 * @property readOnly - Flag to set the form to read-only mode
 * @property buildSourceQuestionnaire - Used to build the source questionnaire with the provided questionnaire and optionally questionnaire response, additional variables, terminology server url and readyOnly flag
 * @property destroySourceQuestionnaire - Used to destroy the source questionnaire and reset all properties
 * @property switchTab - Used to switch the current tab index
 * @property switchPage - Used to switch the current page index
 * @property markTabAsComplete - Used to mark a tab index as complete
 * @property markPageAsComplete - Used to mark a page index as complete
 * @property updateEnableWhenItem - Used to update linked enableWhen items by updating a question with a new answer
 * @property mutateRepeatEnableWhenItems - Used to add or remove instances of repeating enableWhen items
 * @property toggleEnableWhenActivation - Used to toggle enableWhen checks on/off
 * @property updateExpressions - Used to update all SDC expressions based on the updated questionnaire response
 * @property addCodingToCache - Used to add a coding to the cached value set codings
 * @property updatePopulatedProperties - Used to update all SDC expressions based on a pre-populated questionnaire response
 * @property onFocusLinkId - Used to set the focused linkId
 * @property setPopulatedContext - Used to set the populated contexts (launchContext, sourceQueries, x-fhir-query vars) for debugging purposes
 * @property setFormAsReadOnly - Used to set the form as read-only
 *
 * @author Sean Fong
 */
export interface QuestionnaireStoreType {
  sourceQuestionnaire: Questionnaire;
  itemTypes: Record<string, string>;
  tabs: Tabs;
  currentTabIndex: number;
  pages: Pages;
  currentPageIndex: number;
  variables: Variables;
  launchContexts: Record<string, LaunchContext>;
  enableWhenItems: EnableWhenItems;
  enableWhenLinkedQuestions: Record<string, string[]>;
  enableWhenIsActivated: boolean;
  enableWhenExpressions: EnableWhenExpressions;
  calculatedExpressions: Record<string, CalculatedExpression[]>;
  initialExpressions: Record<string, InitialExpression>;
  answerExpressions: Record<string, AnswerExpression>;
  processedValueSetCodings: Record<string, Coding[]>;
  processedValueSetUrls: Record<string, string>;
  cachedValueSetCodings: Record<string, Coding[]>;
  dynamicValueSets: Record<string, DynamicValueSet>;
  fhirPathContext: Record<string, any>;
  populatedContext: Record<string, any>;
  focusedLinkId: string;
  readOnly: boolean;
  buildSourceQuestionnaire: (
    questionnaire: Questionnaire,
    questionnaireResponse?: QuestionnaireResponse,
    additionalVariables?: Record<string, object>,
    terminologyServerUrl?: string,
    readOnly?: boolean
  ) => Promise<void>;
  destroySourceQuestionnaire: () => void;
  switchTab: (newTabIndex: number) => void;
  switchPage: (newPageIndex: number) => void;
  markTabAsComplete: (tabLinkId: string) => void;
  markPageAsComplete: (pageLinkId: string) => void;
  updateEnableWhenItem: (
    linkId: string,
    newAnswer: QuestionnaireResponseItemAnswer[] | undefined,
    parentRepeatGroupIndex: number | null
  ) => void;
  mutateRepeatEnableWhenItems: (
    parentRepeatGroupLinkId: string,
    parentRepeatGroupIndex: number,
    actionType: 'add' | 'remove'
  ) => void;
  toggleEnableWhenActivation: (isActivated: boolean) => void;
  updateExpressions: (updatedResponse: QuestionnaireResponse) => Promise<void>;
  addCodingToCache: (valueSetUrl: string, codings: Coding[]) => void;
  updatePopulatedProperties: (
    populatedResponse: QuestionnaireResponse,
    populatedContext?: Record<string, any>,
    persistTabIndex?: boolean
  ) => Promise<QuestionnaireResponse>;
  onFocusLinkId: (linkId: string) => void;
  setPopulatedContext: (newPopulatedContext: Record<string, any>) => void;
  setFormAsReadOnly: (readOnly: boolean) => void;
}

/**
 * Questionnaire state management store which contains all properties and methods to manage the state of the questionnaire.
 * This is the vanilla version of the store which can be used in non-React environments.
 * @see QuestionnaireStoreType for available properties and methods.
 *
 * @author Sean Fong
 */
export const questionnaireStore = createStore<QuestionnaireStoreType>()((set, get) => ({
  sourceQuestionnaire: cloneDeep(emptyQuestionnaire),
  itemTypes: {},
  tabs: {},
  currentTabIndex: 0,
  pages: {},
  currentPageIndex: 0,
  variables: { fhirPathVariables: {}, xFhirQueryVariables: {} },
  launchContexts: {},
  calculatedExpressions: {},
  initialExpressions: {},
  enableWhenExpressions: { singleExpressions: {}, repeatExpressions: {} },
  answerExpressions: {},
  enableWhenItems: { singleItems: {}, repeatItems: {} },
  enableWhenLinkedQuestions: {},
  enableWhenIsActivated: true,
  processedValueSetCodings: {},
  processedValueSetUrls: {},
  cachedValueSetCodings: {},
  dynamicValueSets: {},
  fhirPathContext: {},
  populatedContext: {},
  focusedLinkId: '',
  readOnly: false,
  buildSourceQuestionnaire: async (
    questionnaire,
    questionnaireResponse = cloneDeep(emptyResponse),
    additionalVariables = {},
    terminologyServerUrl = terminologyServerStore.getState().url,
    readOnly = false
  ) => {
    const questionnaireModel = await createQuestionnaireModel(
      questionnaire,
      additionalVariables,
      terminologyServerUrl
    );

    // Insert answerOptions with displays into questionnaire
    questionnaire = insertCompleteAnswerOptionsIntoQuestionnaire(
      questionnaire,
      questionnaireModel.answerOptions
    );

    // Initialise form with questionnaire response and properties in questionnaire model
    const {
      initialEnableWhenItems,
      initialEnableWhenLinkedQuestions,
      initialEnableWhenExpressions,
      initialCalculatedExpressions,
      firstVisibleTab,
      firstVisiblePage,
      updatedFhirPathContext
    } = await initialiseFormFromResponse({
      questionnaireResponse,
      enableWhenItems: questionnaireModel.enableWhenItems,
      enableWhenExpressions: questionnaireModel.enableWhenExpressions,
      calculatedExpressions: questionnaireModel.calculatedExpressions,
      variablesFhirPath: questionnaireModel.variables.fhirPathVariables,
      tabs: questionnaireModel.tabs,
      pages: questionnaireModel.pages,
      fhirPathContext: questionnaireModel.fhirPathContext
    });

    set({
      sourceQuestionnaire: questionnaire,
      itemTypes: questionnaireModel.itemTypes,
      tabs: questionnaireModel.tabs,
      currentTabIndex: firstVisibleTab,
      pages: questionnaireModel.pages,
      currentPageIndex: firstVisiblePage,
      variables: questionnaireModel.variables,
      launchContexts: questionnaireModel.launchContexts,
      enableWhenItems: initialEnableWhenItems,
      enableWhenLinkedQuestions: initialEnableWhenLinkedQuestions,
      enableWhenExpressions: initialEnableWhenExpressions,
      calculatedExpressions: initialCalculatedExpressions,
      initialExpressions: questionnaireModel.initialExpressions,
      answerExpressions: questionnaireModel.answerExpressions,
      processedValueSetCodings: questionnaireModel.processedValueSetCodings,
      processedValueSetUrls: questionnaireModel.processedValueSetUrls,
      dynamicValueSets: questionnaireModel.dynamicValueSets,
      fhirPathContext: updatedFhirPathContext,
      readOnly: readOnly
    });
  },
  destroySourceQuestionnaire: () =>
    set({
      sourceQuestionnaire: cloneDeep(emptyQuestionnaire),
      itemTypes: {},
      tabs: {},
      currentTabIndex: 0,
      pages: {},
      currentPageIndex: 0,
      variables: { fhirPathVariables: {}, xFhirQueryVariables: {} },
      launchContexts: {},
      enableWhenItems: { singleItems: {}, repeatItems: {} },
      enableWhenLinkedQuestions: {},
      enableWhenExpressions: { singleExpressions: {}, repeatExpressions: {} },
      calculatedExpressions: {},
      initialExpressions: {},
      answerExpressions: {},
      processedValueSetCodings: {},
      processedValueSetUrls: {},
      fhirPathContext: {}
    }),
  switchTab: (newTabIndex: number) => set(() => ({ currentTabIndex: newTabIndex })),
  switchPage: (newPageIndex: number) => set(() => ({ currentPageIndex: newPageIndex })),
  markTabAsComplete: (tabLinkId: string) => {
    const tabs = get().tabs;
    set(() => ({
      tabs: {
        ...tabs,
        [tabLinkId]: { ...tabs[tabLinkId], isComplete: !tabs[tabLinkId].isComplete }
      }
    }));
  },
  markPageAsComplete: (pageLinkId: string) => {
    const pages = get().pages;
    set(() => ({
      pages: {
        ...pages,
        [pageLinkId]: { ...pages[pageLinkId], isComplete: !pages[pageLinkId].isComplete }
      }
    }));
  },
  updateEnableWhenItem: (
    linkId: string,
    newAnswer: QuestionnaireResponseItemAnswer[] | undefined,
    parentRepeatGroupIndex: number | null
  ) => {
    const enableWhenLinkedQuestions = get().enableWhenLinkedQuestions;
    const enableWhenItems = get().enableWhenItems;
    if (!enableWhenLinkedQuestions[linkId]) {
      return;
    }

    const itemLinkedQuestions = enableWhenLinkedQuestions[linkId];
    const updatedEnableWhenItems = updateEnableWhenItemAnswer(
      { ...enableWhenItems },
      itemLinkedQuestions,
      linkId,
      newAnswer,
      parentRepeatGroupIndex
    );

    set(() => ({
      enableWhenItems: updatedEnableWhenItems
    }));
  },
  mutateRepeatEnableWhenItems: async (
    parentRepeatGroupLinkId: string,
    parentRepeatGroupIndex: number,
    actionType: 'add' | 'remove'
  ) => {
    const enableWhenItems = get().enableWhenItems;
    const enableWhenExpressions = get().enableWhenExpressions;

    const updatedEnableWhenItems = mutateRepeatEnableWhenItemInstances(
      {
        ...enableWhenItems
      },
      parentRepeatGroupLinkId,
      parentRepeatGroupIndex,
      actionType
    );

    const { updatedEnableWhenExpressions, isUpdated } =
      await mutateRepeatEnableWhenExpressionInstances({
        questionnaireResponse: questionnaireResponseStore.getState().updatableResponse,
        questionnaireResponseItemMap: questionnaireResponseStore.getState().updatableResponseItems,
        variablesFhirPath: get().variables.fhirPathVariables,
        existingFhirPathContext: get().fhirPathContext,
        enableWhenExpressions: enableWhenExpressions,
        parentRepeatGroupLinkId,
        parentRepeatGroupIndex,
        actionType
      });

    if (isUpdated) {
      set(() => ({
        enableWhenItems: updatedEnableWhenItems,
        enableWhenExpressions: updatedEnableWhenExpressions
      }));
    }
  },
  toggleEnableWhenActivation: (isActivated: boolean) =>
    set(() => ({ enableWhenIsActivated: isActivated })),
  updateExpressions: async (updatedResponse: QuestionnaireResponse) => {
    const updatedResponseItemMap = createQuestionnaireResponseItemMap(updatedResponse);
    const {
      isUpdated,
      updatedEnableWhenExpressions,
      updatedCalculatedExpressions,
      updatedDynamicValueSets,
      updatedFhirPathContext
    } = await evaluateUpdatedExpressions({
      updatedResponse,
      updatedResponseItemMap,
      enableWhenExpressions: get().enableWhenExpressions,
      calculatedExpressions: get().calculatedExpressions,
      answerExpressions: get().answerExpressions,
      variablesFhirPath: get().variables.fhirPathVariables,
      dynamicValueSets: get().dynamicValueSets,
      existingFhirPathContext: get().fhirPathContext
    });

    if (isUpdated) {
      set(() => ({
        enableWhenExpressions: updatedEnableWhenExpressions,
        calculatedExpressions: updatedCalculatedExpressions,
        dynamicValueSets: updatedDynamicValueSets,
        fhirPathContext: updatedFhirPathContext
      }));
      return;
    }

    set(() => ({
      fhirPathContext: updatedFhirPathContext
    }));
  },
  addCodingToCache: (valueSetUrl: string, codings: Coding[]) =>
    set(() => ({
      cachedValueSetCodings: {
        ...get().cachedValueSetCodings,
        [valueSetUrl]: codings
      }
    })),
  updatePopulatedProperties: async (
    populatedResponse: QuestionnaireResponse,
    populatedContext?: Record<string, any>,
    persistTabIndex?: boolean,
    persistPageIndex?: boolean
  ) => {
    const initialResponseItemMap = createQuestionnaireResponseItemMap(populatedResponse);

    const evaluateInitialCalculatedExpressionsResult = await evaluateInitialCalculatedExpressions({
      initialResponse: populatedResponse,
      initialResponseItemMap: initialResponseItemMap,
      calculatedExpressions: get().calculatedExpressions,
      variablesFhirPath: get().variables.fhirPathVariables,
      existingFhirPathContext: get().fhirPathContext
    });
    const { initialCalculatedExpressions } = evaluateInitialCalculatedExpressionsResult;
    let updatedFhirPathContext = evaluateInitialCalculatedExpressionsResult.updatedFhirPathContext;

    const updatedResponse = initialiseCalculatedExpressionValues(
      get().sourceQuestionnaire,
      populatedResponse,
      initialCalculatedExpressions
    );

    const {
      initialEnableWhenItems,
      initialEnableWhenLinkedQuestions,
      initialEnableWhenExpressions,
<<<<<<< HEAD
      firstVisibleTab
    } = await initialiseFormFromResponse({
=======
      firstVisibleTab,
      firstVisiblePage
    } = initialiseFormFromResponse({
>>>>>>> dbbf9607
      questionnaireResponse: updatedResponse,
      enableWhenItems: get().enableWhenItems,
      enableWhenExpressions: get().enableWhenExpressions,
      calculatedExpressions: initialCalculatedExpressions,
      variablesFhirPath: get().variables.fhirPathVariables,
      tabs: get().tabs,
      pages: get().pages,
      fhirPathContext: updatedFhirPathContext
    });
    updatedFhirPathContext = evaluateInitialCalculatedExpressionsResult.updatedFhirPathContext;

    set(() => ({
      enableWhenItems: initialEnableWhenItems,
      enableWhenLinkedQuestions: initialEnableWhenLinkedQuestions,
      enableWhenExpressions: initialEnableWhenExpressions,
      calculatedExpressions: initialCalculatedExpressions,
      currentTabIndex: persistTabIndex ? get().currentTabIndex : firstVisibleTab,
      currentPageIndex: persistPageIndex ? get().currentPageIndex : firstVisiblePage,
      fhirPathContext: updatedFhirPathContext,
      populatedContext: populatedContext ?? get().populatedContext
    }));

    return updatedResponse;
  },
  onFocusLinkId: (linkId: string) =>
    set(() => ({
      focusedLinkId: linkId
    })),
  setPopulatedContext: (newPopulatedContext: Record<string, any>) =>
    set(() => ({
      populatedContext: newPopulatedContext
    })),
  setFormAsReadOnly: (readOnly: boolean) =>
    set(() => ({
      readOnly: readOnly
    }))
}));

/**
 * Questionnaire state management store which contains all properties and methods to manage the state of the questionnaire.
 * This is the React version of the store which can be used as React hooks in React functional components.
 * @see QuestionnaireStoreType for available properties and methods.
 * @see questionnaireStore for the vanilla store.
 *
 * @author Sean Fong
 */
export const useQuestionnaireStore = createSelectors(questionnaireStore);<|MERGE_RESOLUTION|>--- conflicted
+++ resolved
@@ -417,14 +417,9 @@
       initialEnableWhenItems,
       initialEnableWhenLinkedQuestions,
       initialEnableWhenExpressions,
-<<<<<<< HEAD
-      firstVisibleTab
-    } = await initialiseFormFromResponse({
-=======
       firstVisibleTab,
       firstVisiblePage
-    } = initialiseFormFromResponse({
->>>>>>> dbbf9607
+    } = await initialiseFormFromResponse({
       questionnaireResponse: updatedResponse,
       enableWhenItems: get().enableWhenItems,
       enableWhenExpressions: get().enableWhenExpressions,
