--- conflicted
+++ resolved
@@ -21,10 +21,6 @@
 import {
   checkCheckBox,
   checkRadioOption,
-<<<<<<< HEAD
-  findByLinkIdAndLabel
-} from '@aehrc/testing-toolkit';
-=======
   findByLinkId,
   getAnswers,
   getInputText,
@@ -32,7 +28,6 @@
   qrFactory,
   questionnaireFactory
 } from '../testUtils';
->>>>>>> 8159a7d3
 import { expect, fireEvent } from 'storybook/test';
 
 // More on how to set up stories at: https://storybook.js.org/docs/react/writing-stories/introduction#default-export
@@ -91,11 +86,7 @@
     const resultAfterClear = await getAnswers(targetLinkId);
     expect(resultAfterClear).toHaveLength(0);
 
-<<<<<<< HEAD
-    const elementAfterClear = await findByLinkIdAndLabel(canvasElement, targetlinkId);
-=======
     const elementAfterClear = await findByLinkId(canvasElement, targetLinkId);
->>>>>>> 8159a7d3
     const input = elementAfterClear.querySelector('input');
     expect(input).not.toBeChecked();
   }
@@ -154,11 +145,7 @@
     const resultAfterClear = await getAnswers(targetLinkId);
     expect(resultAfterClear).toHaveLength(0);
 
-<<<<<<< HEAD
-    const elementAfterClear = await findByLinkIdAndLabel(canvasElement, targetlinkId);
-=======
     const elementAfterClear = await findByLinkId(canvasElement, targetLinkId);
->>>>>>> 8159a7d3
     const input = elementAfterClear.querySelector('input');
     expect(input).not.toBeChecked();
   }
@@ -170,11 +157,7 @@
     questionnaireResponse: qrBooleanCheckboxResponse
   },
   play: async ({ canvasElement }) => {
-<<<<<<< HEAD
-    const element = await findByLinkIdAndLabel(canvasElement, targetlinkId);
-=======
     const element = await findByLinkId(canvasElement, targetLinkId);
->>>>>>> 8159a7d3
     const input = element.querySelector('input');
 
     expect(input).toBeChecked();
