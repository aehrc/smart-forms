--- conflicted
+++ resolved
@@ -18,9 +18,6 @@
 import type { Meta, StoryObj } from '@storybook/react-vite';
 import BuildFormWrapperForStorybook from '../storybookWrappers/BuildFormWrapperForStorybook';
 import { qTextCalculation } from '../assets/questionnaires';
-<<<<<<< HEAD
-import { inputText, getInputText, findByLinkIdAndLabel } from '@aehrc/testing-toolkit';
-=======
 import {
   findByLinkId,
   getAnswers,
@@ -29,7 +26,6 @@
   qrFactory,
   questionnaireFactory
 } from '../testUtils';
->>>>>>> 8159a7d3
 import { expect, fireEvent } from 'storybook/test';
 
 // More on how to set up stories at: https://storybook.js.org/docs/react/writing-stories/introduction#default-export
@@ -72,11 +68,7 @@
     await new Promise((resolve) => setTimeout(resolve, 500));
     const resultAfterClear = await getAnswers(targetLinkId);
     expect(resultAfterClear).toHaveLength(0);
-<<<<<<< HEAD
-    const elementAfterClear = await findByLinkIdAndLabel(canvasElement, targetlinkId);
-=======
     const elementAfterClear = await findByLinkId(canvasElement, targetLinkId);
->>>>>>> 8159a7d3
     const input = elementAfterClear.querySelector('textarea');
     expect(input?.value).toBe('');
   }
