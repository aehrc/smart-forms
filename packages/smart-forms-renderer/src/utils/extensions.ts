/*
 * Copyright 2025 Commonwealth Scientific and Industrial Research
 * Organisation (CSIRO) ABN 41 687 119 230.
 *
 * Licensed under the Apache License, Version 2.0 (the "License");
 * you may not use this file except in compliance with the License.
 * You may obtain a copy of the License at
 *
 *     http://www.apache.org/licenses/LICENSE-2.0
 *
 * Unless required by applicable law or agreed to in writing, software
 * distributed under the License is distributed on an "AS IS" BASIS,
 * WITHOUT WARRANTIES OR CONDITIONS OF ANY KIND, either express or implied.
 * See the License for the specific language governing permissions and
 * limitations under the License.
 */

import type { Coding, Extension, QuestionnaireItem, QuestionnaireItemAnswerOption } from 'fhir/r4';
import type { RegexValidation } from '../interfaces/regex.interface';
import { structuredDataCapture } from 'fhir-sdc-helpers';
import { default as htmlParse } from 'html-react-parser';
import type { JSX } from 'react';
import { getInitialExpression } from './getExpressionsFromItem';

export function hasDisplayCategory(qItem: QuestionnaireItem): boolean {
  return !!qItem.extension?.some(
    (extension: Extension) =>
      extension.url === 'http://hl7.org/fhir/StructureDefinition/questionnaire-displayCategory'
  );
}

export function hasItemControl(qItem: QuestionnaireItem): boolean {
  return !!qItem.extension?.some(
    (extension: Extension) =>
      extension.url === 'http://hl7.org/fhir/StructureDefinition/questionnaire-itemControl'
  );
}

// If all nested items are of type display and have itemControl, then they should not be rendered
export function shouldRenderNestedItems(qItem: QuestionnaireItem): boolean {
  return !qItem.item?.every(
    (childItem) =>
      childItem.type === 'display' && (hasDisplayCategory(childItem) || hasItemControl(childItem))
  );
}

/**
 * Check if the extension has an itemControl code equal to the given itemControlCode
 *
 * @author Sean Fong
 */
export function isSpecificItemControl(qItem: QuestionnaireItem, itemControlCode: string): boolean {
  const extension = qItem?.extension?.find(
    (extension: Extension) =>
      extension.url === 'http://hl7.org/fhir/StructureDefinition/questionnaire-itemControl'
  );

  return !!extension?.valueCodeableConcept?.coding?.some(
    (coding: Coding) => coding.code === itemControlCode
  );
}

/**
 * Check if the extension has an displayCategory code equal to the given displayCategory
 *
 * @author Sean Fong
 */
export function isSpecificDisplayCategory(
  qItem: QuestionnaireItem,
  displayCategoryCode: string
): boolean {
  const extension = qItem.extension?.find(
    (extension: Extension) =>
      extension.url === 'http://hl7.org/fhir/StructureDefinition/questionnaire-displayCategory'
  );

  return !!extension?.valueCodeableConcept?.coding?.some(
    (coding: Coding) => coding.code === displayCategoryCode
  );
}

/**
 * Check if the extension has url for items that use shortText
 *
 * @author Sean Fong
 */
export function getShortText(qItem: QuestionnaireItem): string | null {
  const extension = qItem.extension?.find(
    (extension: Extension) =>
      extension.url === 'http://hl7.org/fhir/uv/sdc/StructureDefinition/sdc-questionnaire-shortText'
  );

  return extension?.valueString ?? null;
}

/**
 * Check if the extension has url for items that use open label
 * Default open label text to "Other"
 *
 * @author Sean Fong
 */
export function getOpenLabelText(qItem: QuestionnaireItem): string {
  const extension = qItem.extension?.find(
    (extension: Extension) =>
      extension.url === 'http://hl7.org/fhir/uv/sdc/StructureDefinition/sdc-questionnaire-openLabel'
  );

  return extension?.valueString ?? 'Other';
}

/**
 * Check if the decimal value has a quantity precision for the decimal value
 *
 * @author Sean Fong
 */
export function getDecimalPrecision(qItem: QuestionnaireItem): number | null {
  const extension = qItem.extension?.find(
    (extension: Extension) =>
      extension.url === 'http://hl7.org/fhir/StructureDefinition/quantity-precision'
  );

  return extension?.valueInteger ?? null;
}

export function getXHtmlStringFromExtension(extensions: Extension[]): string | null {
  const extension = extensions?.find(
    (extension: Extension) =>
      extension.url === 'http://hl7.org/fhir/StructureDefinition/rendering-xhtml'
  );

  return extension?.valueString ?? null;
}

/**
 * Check if the extension has a url for xhtml rendering
 *
 * @author Sean Fong
 */
export function getXHtmlString(qItem: QuestionnaireItem): string | null {
  let xHtmlString = null;
  if (qItem.extension) {
    xHtmlString = getXHtmlStringFromExtension(qItem.extension);
    if (xHtmlString) {
      return xHtmlString;
    }
  }

  if (qItem._text?.extension) {
    xHtmlString = getXHtmlStringFromExtension(qItem._text?.extension);
    if (xHtmlString) {
      return xHtmlString;
    }
  }

  return null;
}

/**
 * Check if the item label (text) has a valueMarkdown extension
 *
 * @author Sean Fong
 */
export function getMarkdownString(qItem: QuestionnaireItem): string | null {
  const extension = qItem._text?.extension?.find(
    (extension: Extension) =>
      extension.url === 'http://hl7.org/fhir/StructureDefinition/rendering-markdown'
  );

  return extension?.valueMarkdown ?? null;
}

/**
 * Get text display prompt for items with itemControlCode prompt and has a prompt childItem
 *
 * @author Sean Fong
 */
export function getTextDisplayPrompt(qItem: QuestionnaireItem): string {
  if (qItem.item) {
    for (const childItem of qItem.item) {
      if (childItem.type === 'display' && isSpecificItemControl(childItem, 'prompt')) {
        const promptText = `${childItem.text}`;
        return promptText[0].toUpperCase() + promptText.substring(1);
      }
    }
  }

  return '';
}

/**
 * Get Quantity unit for items with itemControlCode unit and has a unit childItem
 *
 * Example extension:
 * {
 *   "url": "http://hl7.org/fhir/StructureDefinition/questionnaire-unit",
 *   "valueCoding": {
 *     "system": "http://unitsofmeasure.org",
 *     "code": "kg",
 *     "display": "kg"
 *   }
 * }
 *
 * Example Output (omit the url):
 *  {
 *   "valueCoding": {
 *     "system": "http://unitsofmeasure.org",
 *     "code": "kg",
 *     "display": "kg"
 *   }
 * }
 *
 * @author Sean Fong
 */
export function getQuantityUnit(qItem: QuestionnaireItem): QuestionnaireItemAnswerOption | null {
  const extension = qItem.extension?.find(
    (extension: Extension) =>
      extension.url === 'http://hl7.org/fhir/StructureDefinition/questionnaire-unit'
  );

  // Return as { valueCoding } for QuestionnaireItemAnswerOption, omitting url
  if (extension?.valueCoding) {
    return { valueCoding: extension.valueCoding };
  }

  return null;
}

/**
 * Get decimal text display unit for items with itemControlCode unit and has a unit childItem
 *
 * @author Sean Fong
 */
export function getTextDisplayUnit(qItem: QuestionnaireItem): string {
  // Check if the item has a display unit childItem
  if (qItem.item) {
    for (const childItem of qItem.item) {
      if (
        childItem.type === 'display' &&
        isSpecificItemControl(childItem, 'unit') &&
        typeof childItem.text === 'string'
      ) {
        return childItem.text;
      }
    }
  }

  // Otherwise, check if the item has a unit extension
  const extension = qItem.extension?.find(
    (extension: Extension) =>
      extension.url === 'http://hl7.org/fhir/StructureDefinition/questionnaire-unit'
  );

  if (extension?.valueCoding) {
    return extension.valueCoding.display ?? extension.valueCoding.code ?? '';
  }

  return '';
}

/**
 * Get text display lower bound for items with itemControlCode "lower" and has a "lower" childItem
 *
 * @author Sean Fong
 */
export function getTextDisplayLower(qItem: QuestionnaireItem): string {
  if (qItem.item) {
    for (const childItem of qItem.item) {
      if (
        childItem.type === 'display' &&
        isSpecificItemControl(childItem, 'lower') &&
        typeof childItem.text === 'string'
      ) {
        return childItem.text;
      }
    }
  }

  return '';
}

/**
 * Get text display upper bound for items with itemControlCode "upper" and has a "upper" childItem
 *
 * @author Sean Fong
 */
export function getTextDisplayUpper(qItem: QuestionnaireItem): string {
  if (qItem.item) {
    for (const childItem of qItem.item) {
      if (
        childItem.type === 'display' &&
        isSpecificItemControl(childItem, 'upper') &&
        typeof childItem.text === 'string'
      ) {
        return childItem.text;
      }
    }
  }

  return '';
}

/**
 * Get text display instructions for items with itemControlCode instructions and has an instructions childItem
 *
 * @author Sean Fong
 */
export function getTextDisplayInstructions(qItem: QuestionnaireItem): string {
  if (qItem.item) {
    for (const childItem of qItem.item) {
      if (
        childItem.type === 'display' &&
        isSpecificDisplayCategory(childItem, 'instructions') &&
        typeof childItem.text === 'string'
      ) {
        return childItem.text;
      }
    }
  }

  return '';
}

/**
 * Get text display flyover for items with itemControlCode flyover and has an flyover childItem
 * Also works for XHTML rendering as a bonus
 *
 * @author Sean Fong
 */
export function getTextDisplayFlyover(
  qItem: QuestionnaireItem
): string | JSX.Element | JSX.Element[] {
  if (qItem.item) {
    for (const childItem of qItem.item) {
      if (childItem.type === 'display' && isSpecificItemControl(childItem, 'flyover')) {
        const xHtmlString = getXHtmlString(childItem);
        if (xHtmlString) {
          return htmlParse(xHtmlString);
        }

        if (typeof childItem.text === 'string') {
          return childItem.text;
        }
      }
    }
  }

  return '';
}

/**
 * Get regex validation for items with regex extensions
 *
 * @author Sean Fong
 */
export function getRegexValidation(qItem: QuestionnaireItem): RegexValidation | undefined {
  // Get regex expression from extension
  const regexString = getRegexString(qItem);
  if (regexString) {
    return { expression: new RegExp(regexString), feedback: null };
  }

  // Get regex expression from item types if regex extensions not present
  if (qItem.type === 'url') {
    return { expression: new RegExp(/^\S*$/), feedback: 'URLs should not contain any whitespaces' };
  }

  return undefined;
}

export function getRegexString(qItem: QuestionnaireItem): string | null {
  const extension = qItem.extension?.find(
    (extension: Extension) => extension.url === 'http://hl7.org/fhir/StructureDefinition/regex'
  );

  if (extension) {
    const extensionString = extension.valueString;
    if (extensionString) {
      let regexString;
      if (extensionString.includes('matches(')) {
        regexString = extensionString.substring(
          extensionString.indexOf("matches('") + "matches('".length,
          extensionString.lastIndexOf("')")
        );
      } else {
        regexString = extensionString;
      }

      return regexString;
    }
  }

  return null;
}

export function getMinValue(qItem: QuestionnaireItem): string | number | undefined {
  switch (qItem.type) {
    case 'integer':
      return structuredDataCapture.getMinValueAsInteger(qItem);
    case 'decimal':
      // In the case for decimals, permit minValue to be a decimal or integer
      return (
        structuredDataCapture.getMinValueAsDecimal(qItem) ??
        structuredDataCapture.getMinValueAsInteger(qItem)
      );
    case 'date':
      return structuredDataCapture.getMinValueAsDate(qItem);
    case 'dateTime':
      // In the case for dateTime, permit minValue to be a dateTime or date
      return (
        structuredDataCapture.getMinValueAsDateTime(qItem) ??
        structuredDataCapture.getMinValueAsDate(qItem)
      );
    default:
      return undefined;
  }
}

// Probably should use targetConstraint instead of this, but we can't deprecate it yet
export function getMinValueFeedback(qItem: QuestionnaireItem): string | null {
  const extension = qItem.extension?.find(
    (extension: Extension) =>
      extension.url === 'https://smartforms.csiro.au/docs/custom-extension/minValue-feedback' ||
      extension.url === 'https://smartforms.csiro.au/ig/StructureDefinition/minValue-feedback'
  );

  return extension?.valueString ?? null;
}

export function getMaxValue(qItem: QuestionnaireItem): string | number | undefined {
  switch (qItem.type) {
    case 'integer':
      return structuredDataCapture.getMaxValueAsInteger(qItem);
    case 'decimal':
      // In the case for decimals, permit maxValue to be a decimal or integer
      return (
        structuredDataCapture.getMaxValueAsDecimal(qItem) ??
        structuredDataCapture.getMaxValueAsInteger(qItem)
      );
    case 'date':
      return structuredDataCapture.getMaxValueAsDate(qItem);
    case 'dateTime':
      // In the case for dateTime, permit maxValue to be a dateTime or date
      return (
        structuredDataCapture.getMaxValueAsDateTime(qItem) ??
        structuredDataCapture.getMaxValueAsDate(qItem)
      );
    default:
      return undefined;
  }
}

// Probably should use targetConstraint instead of this, but we can't deprecate it yet
export function getMaxValueFeedback(qItem: QuestionnaireItem): string | null {
  const extension = qItem.extension?.find(
    (extension: Extension) =>
      extension.url === 'https://smartforms.csiro.au/docs/custom-extension/maxValue-feedback' ||
      extension.url === 'https://smartforms.csiro.au/ig/StructureDefinition/maxValue-feedback'
  );

  return extension?.valueString ?? null;
}

// Probably should use targetConstraint instead of this, but we can't deprecate it yet
export function getRequiredFeedback(qItem: QuestionnaireItem): string | null {
  const extension = qItem.extension?.find(
    (extension: Extension) =>
      extension.url === 'https://smartforms.csiro.au/docs/custom-extension/required-feedback' ||
      extension.url === 'https://smartforms.csiro.au/ig/StructureDefinition/required-feedback'
  );

  return extension?.valueString ?? null;
}

/**
 * Check if the item has a sdc-questionnaire-minQuantity and minQuantity extension
 *
 * @param {QuestionnaireItem} qItem - The QuestionnaireItem to check.
 * @returns {number | undefined} The numeric value of the minQuantity extension, if present.
 *
 * @author Janardhan Vignarajan
 */
export function getMinQuantityValue(qItem: QuestionnaireItem): number | undefined {
  const extension = qItem.extension?.find(
    (extension: Extension) =>
      extension.url ===
      'http://hl7.org/fhir/uv/sdc/StructureDefinition/sdc-questionnaire-minQuantity'
  );

  // Check if valueQuantity exists and if value is a "number" type
  if (extension?.valueQuantity) {
    if (typeof extension.valueQuantity.value === 'number') {
      return extension.valueQuantity.value;
    }
  }

  return undefined;
}

/**
 * Check if the item has a sdc-questionnaire-minQuantity feedback extension
 * Probably should use targetConstraint instead of this, but we can't deprecate it yet
 *
 * @param {QuestionnaireItem} qItem - The QuestionnaireItem to check.
 * @returns {string | null} The value of the extension if found, otherwise null.
 *
 * @author Janardhan Vignarajan
 */
export function getMinQuantityValueFeedback(qItem: QuestionnaireItem): string | null {
  const extension = qItem.extension?.find(
    (extension: Extension) =>
      extension.url ===
        'https://smartforms.csiro.au/docs/custom-extension/minQuantityValue-feedback' ||
      extension.url ===
        'https://smartforms.csiro.au/ig/StructureDefinition/minQuantityValue-feedback'
  );

  return extension?.valueString ?? null;
}

/**
 * Check if the item has a sdc-questionnaire-maxQuantity extension
 *
 * @param {QuestionnaireItem} qItem - The QuestionnaireItem to check.
 * @returns {number | undefined} The numeric value of the maxQuantity extension, if present.
 *
 * @author Janardhan Vignarajan
 */
export function getMaxQuantityValue(qItem: QuestionnaireItem): number | undefined {
  const extension = qItem.extension?.find(
    (extension: Extension) =>
      extension.url ===
      'http://hl7.org/fhir/uv/sdc/StructureDefinition/sdc-questionnaire-maxQuantity'
  );

  // Check if valueQuantity exists and if value is a "number" type
  if (extension?.valueQuantity) {
    if (typeof extension.valueQuantity.value === 'number') {
      return extension.valueQuantity.value;
    }
  }

  return undefined;
}

/**
 * Check if the item has a sdc-questionnaire-maxQuantity feedback extension
 * Probably should use targetConstraint instead of this, but we can't deprecate it yet
 *
 * @param {QuestionnaireItem} qItem - The QuestionnaireItem to check.
 * @returns {string | null} The value of the extension if found, otherwise null.
 *
 * @author Janardhan Vignarajan
 */
export function getMaxQuantityValueFeedback(qItem: QuestionnaireItem): string | null {
  const extension = qItem.extension?.find(
    (extension: Extension) =>
      extension.url ===
        'https://smartforms.csiro.au/docs/custom-extension/maxQuantityValue-feedback' ||
      extension.url ===
        'https://smartforms.csiro.au/ig/StructureDefinition/maxQuantityValue-feedback'
  );

  return extension?.valueString ?? null;
}

/**
 * Check if the QuestionnaireItem has a 'item.text hidden' extension on the '_text' field.
 *
 * @param {QuestionnaireItem} qItem - The QuestionnaireItem to check.
 * @returns {boolean} True if the item text is hidden, otherwise false.
 */
export function isItemTextHidden(qItem: QuestionnaireItem): boolean {
  const extension = qItem._text?.extension?.find(
    (extension: Extension) =>
      extension.url ===
        'https://smartforms.csiro.au/docs/custom-extension/QuestionnaireItemTextHidden' ||
      extension.url ===
        'https://smartforms.csiro.au/ig/StructureDefinition/QuestionnaireItemTextHidden'
  );

  return !!extension?.valueBoolean;
}

/**
 * Check if the QuestionnaireItem has a 'GroupHideAddItemButton' extension to hide the Add Item button for group tables.
 *
 * @param {QuestionnaireItem} qItem - The QuestionnaireItem to check.
 * @returns {boolean} True if the Add Item button should be hidden, otherwise false.
 */
export function isGroupAddItemButtonHidden(qItem: QuestionnaireItem): boolean {
  const extension = qItem.extension?.find(
    (extension: Extension) =>
      extension.url ===
        'https://smartforms.csiro.au/docs/custom-extension/GroupHideAddItemButton' ||
      extension.url === 'https://smartforms.csiro.au/ig/StructureDefinition/GroupHideAddItemButton'
  );

  return !!extension?.valueBoolean;
}

/**
<<<<<<< HEAD
 * Check if the item has a sdc-questionnaire-width extension
 *
 * @param {QuestionnaireItem} qItem - The QuestionnaireItem to check.
 * @returns {number | undefined} The numeric value of the columnWidth extension, if present.
 *
 * @author Janardhan Vignarajan
 */
export function getColumnWidth(qItem: QuestionnaireItem): string | undefined {
  console.log('In the custom width item');
  const extension = qItem.extension?.find(
    (extension: Extension) =>
      extension.url === 'http://hl7.org/fhir/uv/sdc/StructureDefinition/sdc-questionnaire-width'
  );
  console.log(`Extension Object ${JSON.stringify(extension)}`);

  // Check if valueQuantity exists and if value is a "number" type
  if (extension?.valueQuantity) {
    if (typeof extension.valueQuantity.value === 'number') {
      // if the extension.valueQuantity.code exists then return value + code, else return value + 'px'
      if (extension.valueQuantity.code) {
        return `${extension.valueQuantity.value}${extension.valueQuantity.code}`;
      } else {
        return `${extension.valueQuantity.value}px`;
      }
    }
  }

  return undefined;
=======
 * Check if the QuestionnaireItem has a 'showRepopulateButton' extension to show a sync button for granular repopulation.
 */
export function isItemRepopulatable(qItem: QuestionnaireItem): boolean {
  // Get questionnaire-initialExpression-repopulatable button extension
  // Currently fixed to 'manual' repopulation only.
  // See https://chat.fhir.org/#narrow/channel/179255-questionnaire/topic/Granular.20Repopulate.20button/with/533937578 for more details.
  const isRepopulatableExtension = qItem.extension?.find(
    (extension: Extension) =>
      extension.url ===
        'https://smartforms.csiro.au/ig/StructureDefinition/questionnaire-initialExpression-repopulatable' &&
      extension.valueCode === 'manual'
  );

  // Also need to check if the item has an initialExpression, because this button depends on it
  const initialExpression = getInitialExpression(qItem);
  if (!initialExpression) {
    return false;
  }

  return !!isRepopulatableExtension;
>>>>>>> e76d1d63
}<|MERGE_RESOLUTION|>--- conflicted
+++ resolved
@@ -598,8 +598,8 @@
   return !!extension?.valueBoolean;
 }
 
-/**
-<<<<<<< HEAD
+
+/**
  * Check if the item has a sdc-questionnaire-width extension
  *
  * @param {QuestionnaireItem} qItem - The QuestionnaireItem to check.
@@ -628,7 +628,9 @@
   }
 
   return undefined;
-=======
+}
+
+/**
  * Check if the QuestionnaireItem has a 'showRepopulateButton' extension to show a sync button for granular repopulation.
  */
 export function isItemRepopulatable(qItem: QuestionnaireItem): boolean {
@@ -649,5 +651,4 @@
   }
 
   return !!isRepopulatableExtension;
->>>>>>> e76d1d63
 }