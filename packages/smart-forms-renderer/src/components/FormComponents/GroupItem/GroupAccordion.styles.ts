--- conflicted
+++ resolved
@@ -2,13 +2,8 @@
 import Accordion from '@mui/material/Accordion';
 
 export const GroupAccordion = styled(Accordion, {
-<<<<<<< HEAD
-  shouldForwardProp: (prop) => prop !== 'elevation' && prop !== 'isRepeated'
-})<{ elevation: number; isRepeated: boolean }>(({ elevation }) => ({
-=======
   shouldForwardProp: (prop) => prop !== 'elevation'
 })<{ elevation: number }>(({ elevation }) => ({
->>>>>>> 52cca8ed
   paddingTop: '8px',
   paddingBottom: '4px',
   paddingLeft: elevation === 1 ? '10px' : '8px',
