--- conflicted
+++ resolved
@@ -58,31 +58,6 @@
 
   // Perform validation checks
   const feedback = useValidationFeedback(qItem, feedbackFromParent);
-
-<<<<<<< HEAD
-  // Provides a way to hide the feedback when the user is typing
-  const { showFeedback, setShowFeedback, hasBlurred, setHasBlurred } = useShowFeedback();
-=======
-  // Process calculated expressions
-  const { calcExpUpdated } = useStringCalculatedExpression({
-    qItem: qItem,
-    inputValue: input,
-    onChangeByCalcExpressionString: (newValueString: string) => {
-      setInput(newValueString);
-      onQrItemChange(
-        {
-          ...createEmptyQrItem(qItem, answerKey),
-          answer: [{ id: answerKey, valueString: sanitizeInput(newValueString) }]
-        },
-        itemPath
-      );
-    },
-    onChangeByCalcExpressionNull: () => {
-      setInput('');
-      onQrItemChange(createEmptyQrItem(qItem, answerKey), itemPath);
-    }
-  });
->>>>>>> 647a1a2f
 
   // Event handlers
   function handleChange(newInput: string) {
