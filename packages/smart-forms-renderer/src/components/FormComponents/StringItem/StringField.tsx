--- conflicted
+++ resolved
@@ -22,11 +22,8 @@
 import FadingCheckIcon from '../ItemParts/FadingCheckIcon';
 import { useRendererStylingStore } from '../../../stores';
 import DisplayUnitText from '../ItemParts/DisplayUnitText';
-<<<<<<< HEAD
+import { ClearButtonAdornment } from '../ItemParts/ClearButtonAdornment';
 import type { QuestionnaireItem } from 'fhir/r4';
-=======
-import { ClearButtonAdornment } from '../ItemParts/ClearButtonAdornment';
->>>>>>> 2d61ae48
 
 interface StringFieldProps extends PropsWithIsTabledRequiredAttribute {
   qItem: QuestionnaireItem;
@@ -62,6 +59,7 @@
 
   const readOnlyVisualStyle = useRendererStylingStore.use.readOnlyVisualStyle();
   const textFieldWidth = useRendererStylingStore.use.textFieldWidth();
+
   return (
     <StandardTextField
       id={itemType + '-' + linkId}
