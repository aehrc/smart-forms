--- conflicted
+++ resolved
@@ -61,13 +61,8 @@
       size="small"
       InputProps={{
         endAdornment: (
-<<<<<<< HEAD
           <InputAdornment position="end">
-            <FadingCheckIcon fadeIn={calcExpUpdated} />
-=======
-          <InputAdornment position={'end'}>
             <FadingCheckIcon fadeIn={calcExpUpdated} disabled={readOnly} />
->>>>>>> 360726ee
             {displayUnit}
           </InputAdornment>
         )
