--- conflicted
+++ resolved
@@ -78,12 +78,7 @@
 
     // Split date and time at "T", 2015-02-07T13:28:17-05:00
     if (valueDateTimeFhir.includes('T')) {
-<<<<<<< HEAD
-      valueDateTimeFhir = valueDateTimeFhir.split('T')[0];
-      valueDateFhir = valueDateTimeFhir;//set the date so that it is used in parseFHIRDateToDisplayDate below
-=======
       valueDateFhir = valueDateTimeFhir.split('T')[0];
->>>>>>> 78bbc0ae
       dateTimeDayJs = dayjs(valueDateTimeFhir);
     }
     // valueDateTimeFhir does not contain "T", that means it's a date only
