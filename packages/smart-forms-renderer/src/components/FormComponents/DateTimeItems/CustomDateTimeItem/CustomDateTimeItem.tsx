--- conflicted
+++ resolved
@@ -38,11 +38,6 @@
   validateTimeInput
 } from '../utils/parseTime';
 import DateTimeField from './DateTimeField';
-<<<<<<< HEAD
-=======
-import ItemLabel from '../../ItemParts/ItemLabel';
-import useDateTimeCalculatedExpression from '../../../../hooks/useDateTimeCalculatedExpression';
->>>>>>> 647a1a2f
 
 function CustomDateTimeItem(props: BaseItemProps) {
   const {
@@ -109,36 +104,6 @@
   );
 
   dateFeedback = useDateNonEmptyValidation(dateInput, timeInput, dateFeedback, timeFeedback);
-
-<<<<<<< HEAD
-  // Provides a way to hide the feedback when the user is typing
-  const { showFeedback, setShowFeedback, hasBlurred, setHasBlurred } = useShowFeedback();
-=======
-  // Process calculated expressions
-  const { calcExpUpdated } = useDateTimeCalculatedExpression({
-    qItem: qItem,
-    valueDateTimeFhir: valueDateTimeFhir,
-    onChangeByCalcExpressionString: (newValueDateTimeFhir: string) => {
-      const { displayDate } = parseFhirDateToDisplayDate(newValueDateTimeFhir);
-      const { displayTime, displayPeriod } = parseDateTimeToDisplayTime(dateTimeDayJs);
-
-      setDateInput(displayDate);
-      setTimeInput(displayTime);
-      setPeriodInput(displayPeriod);
-
-      onQrItemChange({
-        ...createEmptyQrItem(qItem, answerKey),
-        answer: [{ id: answerKey, valueDateTime: newValueDateTimeFhir }]
-      });
-    },
-    onChangeByCalcExpressionNull: () => {
-      setDateInput('');
-      setTimeInput('');
-      setPeriodInput('');
-      onQrItemChange(createEmptyQrItem(qItem, answerKey));
-    }
-  });
->>>>>>> 647a1a2f
 
   function handleSelectDate(selectedDate: string) {
     setDateInput(selectedDate);
