--- conflicted
+++ resolved
@@ -31,12 +31,6 @@
   validateDateInput
 } from '../utils/parseDate';
 import CustomDateField from './CustomDateField';
-<<<<<<< HEAD
-=======
-import { useQuestionnaireStore } from '../../../../stores';
-import ItemLabel from '../../ItemParts/ItemLabel';
-import useDateCalculatedExpression from '../../../../hooks/useDateCalculatedExpression';
->>>>>>> 647a1a2f
 
 function CustomDateItem(props: BaseItemProps) {
   const {
@@ -74,29 +68,6 @@
 
   // Perform validation checks
   const feedback = useDateValidation(input, dateParseFail);
-
-<<<<<<< HEAD
-  // Provides a way to hide the feedback when the user is typing
-  const { showFeedback, setShowFeedback, hasBlurred, setHasBlurred } = useShowFeedback();
-=======
-  // Process calculated expressions
-  const { calcExpUpdated } = useDateCalculatedExpression({
-    qItem: qItem,
-    valueDateFhir: valueDate,
-    onChangeByCalcExpressionString: (newValueDateFhir: string) => {
-      const { displayDate } = parseFhirDateToDisplayDate(newValueDateFhir);
-      setInput(displayDate);
-      onQrItemChange({
-        ...createEmptyQrItem(qItem, answerKey),
-        answer: [{ id: answerKey, valueDate: parseInputDateToFhirDate(newValueDateFhir) }]
-      });
-    },
-    onChangeByCalcExpressionNull: () => {
-      setInput('');
-      onQrItemChange(createEmptyQrItem(qItem, answerKey));
-    }
-  });
->>>>>>> 647a1a2f
 
   function handleSelectDate(selectedDate: string) {
     setInput(selectedDate);
