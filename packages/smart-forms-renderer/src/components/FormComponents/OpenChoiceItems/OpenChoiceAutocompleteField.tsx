--- conflicted
+++ resolved
@@ -75,83 +75,8 @@
   const { displayUnit, displayPrompt, entryFormat } = renderingExtensions;
 
   return (
-<<<<<<< HEAD
-    <Box display="flex">
-      <Autocomplete
-        {...(!isTabled && { id: `${qItem.type}-${qItem.linkId}` })}
-        value={valueAutocomplete}
-        options={options}
-        getOptionLabel={(option) =>
-          typeof option === 'string' ? option : (option.display ?? `${option.code}`)
-        }
-        disabled={readOnly && readOnlyVisualStyle === 'disabled'}
-        readOnly={readOnly && readOnlyVisualStyle === 'readonly'}
-        loading={loading}
-        loadingText={'Fetching results...'}
-        clearOnEscape
-        freeSolo
-        sx={{ maxWidth: !isTabled ? textFieldWidth : 3000, minWidth: 220, flexGrow: 1 }}
-        onChange={(_, newValue, reason) => onValueChange(newValue, reason)}
-        onInputChange={(_, newValue, reason) => onValueChange(newValue, reason)}
-        filterOptions={(x) => x}
-        renderInput={(params) => (
-          <StandardTextField
-            {...params}
-            value={input}
-            textFieldWidth={textFieldWidth}
-            isTabled={isTabled}
-            label={displayPrompt}
-            size="small"
-            placeholder={entryFormat}
-            slotProps={{
-              input: {
-                ...params.InputProps,
-                readOnly: readOnly && readOnlyVisualStyle === 'readonly',
-                startAdornment: (
-                  <>
-                    {!valueAutocomplete || valueAutocomplete === '' ? (
-                      <SearchIcon fontSize="small" sx={{ ml: 0.5 }} />
-                    ) : null}
-                    {params.InputProps.startAdornment}
-                  </>
-                ),
-                // Warning indicator should not show up in open-choice autocomplete
-                endAdornment: (
-                  <>
-                    {loading ? (
-                      <CircularProgress color="inherit" size={16} />
-                    ) : feedback && feedback.color !== 'warning' ? (
-                      <Fade in={!!feedback} timeout={300}>
-                        <Tooltip title={feedback.message} arrow sx={{ ml: 1 }}>
-                          {
-                            {
-                              info: <InfoIcon fontSize="small" color="info" />,
-                              warning: <WarningAmberIcon fontSize="small" color="warning" />,
-                              success: <DoneIcon fontSize="small" color="success" />,
-                              error: <ErrorIcon fontSize="small" color="error" />
-                            }[feedback.color]
-                          }
-                        </Tooltip>
-                      </Fade>
-                    ) : null}
-                    {params.InputProps.endAdornment}
-                    <DisplayUnitText readOnly={readOnly}>{displayUnit}</DisplayUnitText>
-                  </>
-                ),
-                inputProps: {
-                  ...params.inputProps,
-                  'aria-label': displayPrompt || 'Autocomplete input'
-                }
-              }
-            }}
-            data-test="q-item-open-choice-autocomplete-field"
-          />
-        )}
-      />
-    </Box>
-=======
     <Autocomplete
-      id={qItem.type + '-' + qItem.linkId}
+      {...(!isTabled && { id: `${qItem.type}-${qItem.linkId}` })}
       value={valueAutocomplete}
       options={options}
       getOptionLabel={(option) =>
@@ -210,14 +135,17 @@
                   {params.InputProps.endAdornment}
                   <DisplayUnitText readOnly={readOnly}>{displayUnit}</DisplayUnitText>
                 </>
-              )
+              ),
+              inputProps: {
+                ...params.inputProps,
+                'aria-label': displayPrompt || 'Autocomplete input'
+              }
             }
           }}
           data-test="q-item-open-choice-autocomplete-field"
         />
       )}
     />
->>>>>>> 2d61ae48
   );
 }
 
