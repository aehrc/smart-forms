/*
 * Copyright 2025 Commonwealth Scientific and Industrial Research
 * Organisation (CSIRO) ABN 41 687 119 230.
 *
 * Licensed under the Apache License, Version 2.0 (the "License");
 * you may not use this file except in compliance with the License.
 * You may obtain a copy of the License at
 *
 *     http://www.apache.org/licenses/LICENSE-2.0
 *
 * Unless required by applicable law or agreed to in writing, software
 * distributed under the License is distributed on an "AS IS" BASIS,
 * WITHOUT WARRANTIES OR CONDITIONS OF ANY KIND, either express or implied.
 * See the License for the specific language governing permissions and
 * limitations under the License.
 */

import type { AutocompleteChangeReason } from '@mui/material';
import type { Coding } from 'fhir/r4';
import useReadOnly from '../../../hooks/useReadOnly';
import useValidationFeedback from '../../../hooks/useValidationFeedback';
import useValueSetCodings from '../../../hooks/useValueSetCodings';
import type { BaseItemProps } from '../../../interfaces/renderProps.interface';
import { useQuestionnaireStore } from '../../../stores';
import { createEmptyQrItem } from '../../../utils/qrItem';
import { FullWidthFormComponentBox } from '../../Box.styles';
import ItemFieldGrid from '../ItemParts/ItemFieldGrid';
import ItemLabel from '../ItemParts/ItemLabel';
<<<<<<< HEAD
import OpenChoiceSelectAnswerValueSetField from './OpenChoiceSelectAnswerValueSetField';
=======
import type { AutocompleteChangeReason } from '@mui/material';
import { sanitizeInput } from '../../../utils/inputSanitization';

interface OpenChoiceSelectAnswerValueSetItemProps
  extends PropsWithQrItemChangeHandler,
    PropsWithItemPathAttribute,
    PropsWithIsRepeatedAttribute,
    PropsWithIsTabledRequiredAttribute,
    PropsWithRenderingExtensionsAttribute,
    PropsWithParentIsReadOnlyAttribute,
    PropsWithFeedbackFromParentAttribute {
  qItem: QuestionnaireItem;
  qrItem: QuestionnaireResponseItem | null;
}
>>>>>>> d02a81b3

function OpenChoiceSelectAnswerValueSetItem(props: BaseItemProps) {
  const {
    qItem,
    qrItem,
    isRepeated,
    isTabled,
    renderingExtensions,
    parentIsReadOnly,
    feedbackFromParent,
    onQrItemChange
  } = props;
  // TODO no calcExprAnimating

  const onFocusLinkId = useQuestionnaireStore.use.onFocusLinkId();

  const readOnly = useReadOnly(qItem, parentIsReadOnly);

  // Perform validation checks
  const feedback = useValidationFeedback(qItem, feedbackFromParent);

  // Init input value
  const answerKey = qrItem?.answer?.[0]?.id;
  const qrOpenChoice = qrItem ?? createEmptyQrItem(qItem, answerKey);

  let valueSelect: Coding | string | null = null;
  if (qrOpenChoice['answer']) {
    //check if answer has valueCoding or valueString and assign it to valueSelect and null if not present
    if (qrOpenChoice['answer'][0].valueString) {
      valueSelect = qrOpenChoice['answer'][0].valueString;
    } else if (qrOpenChoice['answer'][0].valueCoding) {
      valueSelect = qrOpenChoice['answer'][0].valueCoding;
    } else {
      valueSelect = null;
    }
  }

  // TODO Process calculated expressions
  // This requires its own hook, because in the case of multi-select, we need to check if the value is already checked to prevent an infinite loop
  // This will be done after the choice/open-choice refactoring

  // Get codings/options from valueSet
  // TODO use dynamicCodingsUpdated to trigger a "refresh" icon when codings are dynamically updated
  const { codings, terminologyError } = useValueSetCodings(qItem);

  // Event handlers
  // Handler function which handles both input change and selection change
  function handleValueChange(
    newValue: Coding | string | null,
    reason: AutocompleteChangeReason | string
  ) {
    //if the reason is reset, then we don't change the value, otherwise you will end up with looped setState calls

    if (reason === 'reset') {
      return;
    }

    if (newValue) {
      if (typeof newValue === 'string') {
        // Check if the newValue is in the options, first check options.display, then check options.code
        const foundOption = codings.find((option) => {
          if (option.display) {
            return option.display === newValue;
          }
          return option.code === newValue;
        });

        //if the option.display is not present, then compare to code.

        if (foundOption) {
          newValue = foundOption;
          onQrItemChange({
            ...qrOpenChoice,
            answer: [{ id: answerKey, valueCoding: newValue }]
          });
        } //if newValue is not in the options list, treat it as a string
        else {
          onQrItemChange({
            ...qrOpenChoice,
            answer: [{ id: answerKey, valueString: sanitizeInput(newValue) }]
          });
        }
      } //if the newValue is not a string, then it is coding
      else {
        onQrItemChange({
          ...qrOpenChoice,
          answer: [{ id: answerKey, valueCoding: newValue }]
        });
      }
      return;
    }

    onQrItemChange(createEmptyQrItem(qItem, answerKey));
  }

  if (isRepeated) {
    return (
      <OpenChoiceSelectAnswerValueSetField
        qItem={qItem}
        options={codings}
        valueSelect={valueSelect}
        terminologyError={terminologyError}
        feedback={feedback}
        isTabled={isTabled}
        renderingExtensions={renderingExtensions}
        readOnly={readOnly}
        onValueChange={handleValueChange}
      />
    );
  }

  return (
    <FullWidthFormComponentBox
      data-test="q-item-open-choice-select-answer-value-set-box"
      data-linkid={qItem.linkId}
      onClick={() => onFocusLinkId(qItem.linkId)}>
      <ItemFieldGrid
        qItem={qItem}
        readOnly={readOnly}
        labelChildren={<ItemLabel qItem={qItem} readOnly={readOnly} />}
        fieldChildren={
          <OpenChoiceSelectAnswerValueSetField
            qItem={qItem}
            options={codings}
            valueSelect={valueSelect}
            terminologyError={terminologyError}
            feedback={feedback}
            isTabled={isTabled}
            renderingExtensions={renderingExtensions}
            readOnly={readOnly}
            onValueChange={handleValueChange}
          />
        }
      />
    </FullWidthFormComponentBox>
  );
}

export default OpenChoiceSelectAnswerValueSetItem;<|MERGE_RESOLUTION|>--- conflicted
+++ resolved
@@ -26,24 +26,8 @@
 import { FullWidthFormComponentBox } from '../../Box.styles';
 import ItemFieldGrid from '../ItemParts/ItemFieldGrid';
 import ItemLabel from '../ItemParts/ItemLabel';
-<<<<<<< HEAD
-import OpenChoiceSelectAnswerValueSetField from './OpenChoiceSelectAnswerValueSetField';
-=======
 import type { AutocompleteChangeReason } from '@mui/material';
 import { sanitizeInput } from '../../../utils/inputSanitization';
-
-interface OpenChoiceSelectAnswerValueSetItemProps
-  extends PropsWithQrItemChangeHandler,
-    PropsWithItemPathAttribute,
-    PropsWithIsRepeatedAttribute,
-    PropsWithIsTabledRequiredAttribute,
-    PropsWithRenderingExtensionsAttribute,
-    PropsWithParentIsReadOnlyAttribute,
-    PropsWithFeedbackFromParentAttribute {
-  qItem: QuestionnaireItem;
-  qrItem: QuestionnaireResponseItem | null;
-}
->>>>>>> d02a81b3
 
 function OpenChoiceSelectAnswerValueSetItem(props: BaseItemProps) {
   const {
