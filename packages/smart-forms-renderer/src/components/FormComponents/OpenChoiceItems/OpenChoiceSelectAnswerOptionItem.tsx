--- conflicted
+++ resolved
@@ -25,24 +25,8 @@
 import { FullWidthFormComponentBox } from '../../Box.styles';
 import ItemFieldGrid from '../ItemParts/ItemFieldGrid';
 import ItemLabel from '../ItemParts/ItemLabel';
-<<<<<<< HEAD
-import OpenChoiceSelectAnswerOptionField from './OpenChoiceSelectAnswerOptionField';
-=======
 import type { AutocompleteChangeReason } from '@mui/material';
 import { sanitizeInput } from '../../../utils/inputSanitization';
-
-interface OpenChoiceSelectAnswerOptionItemProps
-  extends PropsWithQrItemChangeHandler,
-    PropsWithItemPathAttribute,
-    PropsWithIsRepeatedAttribute,
-    PropsWithIsTabledRequiredAttribute,
-    PropsWithRenderingExtensionsAttribute,
-    PropsWithParentIsReadOnlyAttribute,
-    PropsWithFeedbackFromParentAttribute {
-  qItem: QuestionnaireItem;
-  qrItem: QuestionnaireResponseItem | null;
-}
->>>>>>> d02a81b3
 
 function OpenChoiceSelectAnswerOptionItem(props: BaseItemProps) {
   const {
