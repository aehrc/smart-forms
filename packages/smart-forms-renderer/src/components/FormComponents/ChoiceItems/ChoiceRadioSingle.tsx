/*
 * Copyright 2024 Commonwealth Scientific and Industrial Research
 * Organisation (CSIRO) ABN 41 687 119 230.
 *
 * Licensed under the Apache License, Version 2.0 (the "License");
 * you may not use this file except in compliance with the License.
 * You may obtain a copy of the License at
 *
 *     http://www.apache.org/licenses/LICENSE-2.0
 *
 * Unless required by applicable law or agreed to in writing, software
 * distributed under the License is distributed on an "AS IS" BASIS,
 * WITHOUT WARRANTIES OR CONDITIONS OF ANY KIND, either express or implied.
 * See the License for the specific language governing permissions and
 * limitations under the License.
 */

import React from 'react';
import Radio from '@mui/material/Radio';
import FormControlLabel from '@mui/material/FormControlLabel';

interface ChoiceRadioSingleProps {
  value: string;
  label: string;
  readOnly: boolean;
  fullWidth: boolean;
}

function ChoiceRadioSingle(props: ChoiceRadioSingleProps) {
  const { value, label, readOnly, fullWidth } = props;

  return (
    <FormControlLabel
<<<<<<< HEAD
      sx={{ width: fullWidth ? '100%' : 'unset' }}
=======
>>>>>>> 7b2e2d83
      disabled={readOnly}
      value={value}
      control={<Radio size="small" />}
      label={label}
    />
  );
}

export default ChoiceRadioSingle;<|MERGE_RESOLUTION|>--- conflicted
+++ resolved
@@ -23,18 +23,13 @@
   value: string;
   label: string;
   readOnly: boolean;
-  fullWidth: boolean;
 }
 
 function ChoiceRadioSingle(props: ChoiceRadioSingleProps) {
-  const { value, label, readOnly, fullWidth } = props;
+  const { value, label, readOnly } = props;
 
   return (
     <FormControlLabel
-<<<<<<< HEAD
-      sx={{ width: fullWidth ? '100%' : 'unset' }}
-=======
->>>>>>> 7b2e2d83
       disabled={readOnly}
       value={value}
       control={<Radio size="small" />}
