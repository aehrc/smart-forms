--- conflicted
+++ resolved
@@ -19,7 +19,7 @@
 import Typography from '@mui/material/Typography';
 import { ChoiceItemOrientation } from '../../../interfaces/choice.enum';
 import type { QuestionnaireItem, QuestionnaireItemAnswerOption } from 'fhir/r4';
-import { StyledRadioGroup, StyledRequiredTypography } from '../Item.styles';
+import { StyledRadioGroup } from '../Item.styles';
 import ErrorOutlineIcon from '@mui/icons-material/ErrorOutline';
 import { StyledAlert } from '../../Alert.styles';
 import type { TerminologyError } from '../../../hooks/useValueSetCodings';
@@ -27,14 +27,15 @@
 import FadingCheckIcon from '../ItemParts/FadingCheckIcon';
 import Box from '@mui/material/Box';
 import RadioOptionList from '../ItemParts/RadioOptionList';
-import ClearInputButton from '../ItemParts/ClearInputButton';
-import { useRendererStylingStore } from '../../../stores';
+import Tooltip from '@mui/material/Tooltip';
+import Button from '@mui/material/Button';
+import { grey } from '@mui/material/colors';
+import Fade from '@mui/material/Fade';
 
 interface ChoiceRadioAnswerValueSetFieldsProps {
   qItem: QuestionnaireItem;
   options: QuestionnaireItemAnswerOption[];
   valueRadio: string | null;
-  feedback: string;
   readOnly: boolean;
   calcExpUpdated: boolean;
   terminologyError: TerminologyError;
@@ -47,7 +48,6 @@
     qItem,
     options,
     valueRadio,
-    feedback,
     readOnly,
     calcExpUpdated,
     terminologyError,
@@ -55,49 +55,10 @@
     onClear
   } = props;
 
-  const inputsFlexGrow = useRendererStylingStore.use.inputsFlexGrow();
-  const hideClearButton = useRendererStylingStore.use.hideClearButton();
-
   const orientation = getChoiceOrientation(qItem) ?? ChoiceItemOrientation.Vertical;
 
   if (options.length > 0) {
     return (
-<<<<<<< HEAD
-      <>
-        <Box
-          display="flex"
-          sx={{
-            justifyContent: 'space-between',
-            alignItems: { xs: 'start', sm: 'center' },
-            flexDirection: { xs: 'column', sm: 'row' }
-          }}>
-          <Box
-            display="flex"
-            alignItems="center"
-            sx={inputsFlexGrow ? { width: '100%', flexWrap: 'nowrap' } : {}}>
-            <StyledRadioGroup
-              id={qItem.type + '-' + qItem.linkId}
-              row={orientation === ChoiceItemOrientation.Horizontal}
-              sx={inputsFlexGrow ? { width: '100%', flexWrap: 'nowrap' } : {}}
-              onChange={(e) => onCheckedChange(e.target.value)}
-              value={valueRadio}
-              data-test="q-item-radio-group">
-              <RadioOptionList options={options} readOnly={readOnly} fullWidth={inputsFlexGrow} />
-            </StyledRadioGroup>
-
-            <Box flexGrow={1} />
-
-            <FadingCheckIcon fadeIn={calcExpUpdated} disabled={readOnly} />
-          </Box>
-
-          {hideClearButton ? null : (
-            <ClearInputButton buttonShown={!!valueRadio} readOnly={readOnly} onClear={onClear} />
-          )}
-        </Box>
-
-        {feedback ? <StyledRequiredTypography>{feedback}</StyledRequiredTypography> : null}
-      </>
-=======
       <Box
         display="flex"
         sx={{
@@ -136,7 +97,6 @@
           </Tooltip>
         </Fade>
       </Box>
->>>>>>> 7b2e2d83
     );
   }
 
@@ -144,7 +104,7 @@
     return (
       <StyledAlert color="error">
         <ErrorOutlineIcon color="error" sx={{ pr: 0.75 }} />
-        <Typography>
+        <Typography variant="subtitle2">
           There was an error fetching options from the terminology server for{' '}
           {terminologyError.answerValueSet}
         </Typography>
@@ -155,7 +115,9 @@
   return (
     <StyledAlert color="error">
       <ErrorOutlineIcon color="error" sx={{ pr: 0.75 }} />
-      <Typography>Unable to fetch options from the questionnaire or launch context</Typography>
+      <Typography variant="subtitle2">
+        Unable to fetch options from the questionnaire or launch context
+      </Typography>
     </StyledAlert>
   );
 }
