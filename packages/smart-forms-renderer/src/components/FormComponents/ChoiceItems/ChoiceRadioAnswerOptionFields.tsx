--- conflicted
+++ resolved
@@ -19,18 +19,19 @@
 import { ChoiceItemOrientation } from '../../../interfaces/choice.enum';
 import type { QuestionnaireItem, QuestionnaireItemAnswerOption } from 'fhir/r4';
 import RadioOptionList from '../ItemParts/RadioOptionList';
-import { StyledRadioGroup, StyledRequiredTypography } from '../Item.styles';
+import { StyledRadioGroup } from '../Item.styles';
 import { getChoiceOrientation } from '../../../utils/choice';
 import Box from '@mui/material/Box';
 import FadingCheckIcon from '../ItemParts/FadingCheckIcon';
-import ClearInputButton from '../ItemParts/ClearInputButton';
-import { useRendererStylingStore } from '../../../stores';
+import Fade from '@mui/material/Fade';
+import Tooltip from '@mui/material/Tooltip';
+import Button from '@mui/material/Button';
+import { grey } from '@mui/material/colors';
 
 interface ChoiceRadioAnswerOptionFieldsProps {
   qItem: QuestionnaireItem;
   options: QuestionnaireItemAnswerOption[];
   valueRadio: string | null;
-  feedback: string;
   readOnly: boolean;
   calcExpUpdated: boolean;
   onCheckedChange: (newValue: string) => void;
@@ -38,59 +39,11 @@
 }
 
 function ChoiceRadioAnswerOptionFields(props: ChoiceRadioAnswerOptionFieldsProps) {
-  const {
-    qItem,
-    options,
-    valueRadio,
-    feedback,
-    readOnly,
-    calcExpUpdated,
-    onCheckedChange,
-    onClear
-  } = props;
-
-  const inputsFlexGrow = useRendererStylingStore.use.inputsFlexGrow();
-  const hideClearButton = useRendererStylingStore.use.hideClearButton();
+  const { qItem, options, valueRadio, readOnly, calcExpUpdated, onCheckedChange, onClear } = props;
 
   const orientation = getChoiceOrientation(qItem) ?? ChoiceItemOrientation.Vertical;
 
   return (
-<<<<<<< HEAD
-    <>
-      <Box
-        display="flex"
-        sx={{
-          justifyContent: 'space-between',
-          alignItems: { xs: 'start', sm: 'center' },
-          flexDirection: { xs: 'column', sm: 'row' }
-        }}>
-        <Box
-          display="flex"
-          alignItems="center"
-          sx={inputsFlexGrow ? { width: '100%', flexWrap: 'nowrap' } : {}}>
-          <StyledRadioGroup
-            id={qItem.type + '-' + qItem.linkId}
-            row={orientation === ChoiceItemOrientation.Horizontal}
-            sx={inputsFlexGrow ? { width: '100%', flexWrap: 'nowrap' } : {}}
-            onChange={(e) => onCheckedChange(e.target.value)}
-            value={valueRadio}
-            data-test="q-item-radio-group">
-            <RadioOptionList options={options} readOnly={readOnly} fullWidth={inputsFlexGrow} />
-          </StyledRadioGroup>
-
-          <Box flexGrow={1} />
-
-          <FadingCheckIcon fadeIn={calcExpUpdated} disabled={readOnly} />
-        </Box>
-
-        {hideClearButton ? null : (
-          <ClearInputButton buttonShown={!!valueRadio} readOnly={readOnly} onClear={onClear} />
-        )}
-      </Box>
-
-      {feedback ? <StyledRequiredTypography>{feedback}</StyledRequiredTypography> : null}
-    </>
-=======
     <Box
       display="flex"
       sx={{
@@ -129,7 +82,6 @@
         </Tooltip>
       </Fade>
     </Box>
->>>>>>> 7b2e2d83
   );
 }
 
