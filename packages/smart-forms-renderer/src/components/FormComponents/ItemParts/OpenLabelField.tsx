import React, { type ChangeEvent } from 'react';
import { StandardTextField } from '../Textfield.styles';
import { useRendererStylingStore } from '../../../stores';
import InputAdornment from '@mui/material/InputAdornment';
import { ClearButtonAdornment } from './ClearButtonAdornment';

interface OpenLabelFieldProps {
  value: string | null;
  readOnly: boolean;
  openLabelOptionSelected: boolean;
  onInputChange: (input: string) => unknown;
  label: string;
}

function OpenLabelField(props: OpenLabelFieldProps) {
  const { value, readOnly, openLabelOptionSelected, onInputChange, label } = props;

  const readOnlyVisualStyle = useRendererStylingStore.use.readOnlyVisualStyle();
  const textFieldWidth = useRendererStylingStore.use.textFieldWidth();

  const fieldReadOnly = !openLabelOptionSelected || readOnly;

  function handleInputChange(event: ChangeEvent<HTMLInputElement>) {
    onInputChange(event.target.value);
  }

  return (
    <StandardTextField
      disabled={fieldReadOnly && readOnlyVisualStyle === 'disabled'}
      value={value}
      onChange={handleInputChange}
      fullWidth
      textFieldWidth={textFieldWidth}
      isTabled={false}
      size="small"
      slotProps={{
        input: {
<<<<<<< HEAD
          readOnly: fieldReadOnly && readOnlyVisualStyle === 'readonly'
        },
        htmlInput: {
          'aria-label': label
=======
          readOnly: fieldReadOnly && readOnlyVisualStyle === 'readonly',
          endAdornment: (
            <InputAdornment position="end">
              <ClearButtonAdornment
                readOnly={fieldReadOnly}
                onClear={() => {
                  onInputChange('');
                }}
              />
            </InputAdornment>
          )
>>>>>>> 2d61ae48
        }
      }}
    />
  );
}

export default OpenLabelField;<|MERGE_RESOLUTION|>--- conflicted
+++ resolved
@@ -35,12 +35,6 @@
       size="small"
       slotProps={{
         input: {
-<<<<<<< HEAD
-          readOnly: fieldReadOnly && readOnlyVisualStyle === 'readonly'
-        },
-        htmlInput: {
-          'aria-label': label
-=======
           readOnly: fieldReadOnly && readOnlyVisualStyle === 'readonly',
           endAdornment: (
             <InputAdornment position="end">
@@ -52,7 +46,9 @@
               />
             </InputAdornment>
           )
->>>>>>> 2d61ae48
+        },
+        htmlInput: {
+          'aria-label': label
         }
       }}
     />
