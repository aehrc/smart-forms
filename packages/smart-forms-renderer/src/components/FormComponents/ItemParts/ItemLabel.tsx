/*
 * Copyright 2024 Commonwealth Scientific and Industrial Research
 * Organisation (CSIRO) ABN 41 687 119 230.
 *
 * Licensed under the Apache License, Version 2.0 (the "License");
 * you may not use this file except in compliance with the License.
 * You may obtain a copy of the License at
 *
 *     http://www.apache.org/licenses/LICENSE-2.0
 *
 * Unless required by applicable law or agreed to in writing, software
 * distributed under the License is distributed on an "AS IS" BASIS,
 * WITHOUT WARRANTIES OR CONDITIONS OF ANY KIND, either express or implied.
 * See the License for the specific language governing permissions and
 * limitations under the License.
 */

import React, { memo } from 'react';
import type { QuestionnaireItem } from 'fhir/r4';
import Box from '@mui/material/Box';
import { useRendererStylingStore } from '../../../stores/rendererStylingStore';
import useRenderingExtensions from '../../../hooks/useRenderingExtensions';
import RequiredAsterisk from './RequiredAsterisk';
import { getContextDisplays } from '../../../utils/tabs';
import ContextDisplayItem from './ContextDisplayItem';
import ItemTextSwitcher from './ItemTextSwitcher';
import Typography from '@mui/material/Typography';
import FlyoverItem from './FlyoverItem';

interface ItemLabelProps {
  qItem: QuestionnaireItem;
  readOnly: boolean;
<<<<<<< HEAD
  isDisplayItem?: boolean;
}

const ItemLabel = memo(function ItemLabel(props: ItemLabelProps) {
  const { qItem, readOnly, isDisplayItem = false } = props;
=======
  parentStyles?: Record<string, string>;
}

const ItemLabel = memo(function ItemLabel(props: ItemLabelProps) {
  const { qItem, readOnly, parentStyles } = props;
>>>>>>> eeb11ab5

  const requiredIndicatorPosition = useRendererStylingStore.use.requiredIndicatorPosition();

  const { required, displayFlyover } = useRenderingExtensions(qItem);
  const contextDisplayItems = getContextDisplays(qItem);

<<<<<<< HEAD
  // is item is a display item, it should not use the "label" variant
  const component = isDisplayItem ? 'span' : 'label';
  const variant = isDisplayItem ? undefined : 'label';
=======
  // Get text color from parent styles if available
  const textColor = parentStyles?.color || (readOnly ? 'text.disabled' : 'text.primary');
>>>>>>> eeb11ab5

  return (
    <Box display="flex" alignItems="center" justifyContent="space-between">
      <Box position="relative" display="flex" flexGrow={1} alignItems="center">
        {/* Required asterisk position is in front of text */}
        {required && requiredIndicatorPosition === 'start' ? (
          <RequiredAsterisk
            readOnly={readOnly}
            variant={variant}
            sx={{ position: 'absolute', top: 0, left: -8 }}>
            *
          </RequiredAsterisk>
        ) : null}

        {/* Label typography */}
        {/* Added 0.5 marginTop (4px) because item labels doesn't look in line with their fields */}
        {/* flexGrow: 1 is important if xhtml and markdown rendering has width: 100% */}
        <Typography
          component={component}
          variant={variant}
          htmlFor={qItem.type + '-' + qItem.linkId}
          color={textColor}
          sx={{ mt: 0.5, flexGrow: 1, ...(parentStyles || {}) }}>
          <ItemTextSwitcher qItem={qItem} />

          {/* Required asterisk position is behind text */}
          {required && requiredIndicatorPosition === 'end' ? (
            <RequiredAsterisk readOnly={readOnly} variant={variant}>
              *
            </RequiredAsterisk>
          ) : null}

          {/* Flyover */}
          {displayFlyover !== '' ? (
            <Typography component="span" sx={{ ml: 0.75 }}>
              <FlyoverItem displayFlyover={displayFlyover} readOnly={readOnly} />
            </Typography>
          ) : null}
        </Typography>
      </Box>

      <Box display="flex" columnGap={0.5}>
        {contextDisplayItems.map((item) => {
          return <ContextDisplayItem key={item.linkId} displayItem={item} />;
        })}
      </Box>
    </Box>
  );
});

export default ItemLabel;<|MERGE_RESOLUTION|>--- conflicted
+++ resolved
@@ -30,33 +30,24 @@
 interface ItemLabelProps {
   qItem: QuestionnaireItem;
   readOnly: boolean;
-<<<<<<< HEAD
   isDisplayItem?: boolean;
-}
-
-const ItemLabel = memo(function ItemLabel(props: ItemLabelProps) {
-  const { qItem, readOnly, isDisplayItem = false } = props;
-=======
   parentStyles?: Record<string, string>;
 }
 
 const ItemLabel = memo(function ItemLabel(props: ItemLabelProps) {
-  const { qItem, readOnly, parentStyles } = props;
->>>>>>> eeb11ab5
+  const { qItem, readOnly, isDisplayItem, parentStyles } = props;
 
   const requiredIndicatorPosition = useRendererStylingStore.use.requiredIndicatorPosition();
 
   const { required, displayFlyover } = useRenderingExtensions(qItem);
   const contextDisplayItems = getContextDisplays(qItem);
 
-<<<<<<< HEAD
   // is item is a display item, it should not use the "label" variant
   const component = isDisplayItem ? 'span' : 'label';
   const variant = isDisplayItem ? undefined : 'label';
-=======
+
   // Get text color from parent styles if available
   const textColor = parentStyles?.color || (readOnly ? 'text.disabled' : 'text.primary');
->>>>>>> eeb11ab5
 
   return (
     <Box display="flex" alignItems="center" justifyContent="space-between">
