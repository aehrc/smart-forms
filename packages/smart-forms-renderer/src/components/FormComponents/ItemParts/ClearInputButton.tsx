/*
 * Copyright 2025 Commonwealth Scientific and Industrial Research
 * Organisation (CSIRO) ABN 41 687 119 230.
 *
 * Licensed under the Apache License, Version 2.0 (the "License");
 * you may not use this file except in compliance with the License.
 * You may obtain a copy of the License at
 *
 *     http://www.apache.org/licenses/LICENSE-2.0
 *
 * Unless required by applicable law or agreed to in writing, software
 * distributed under the License is distributed on an "AS IS" BASIS,
 * WITHOUT WARRANTIES OR CONDITIONS OF ANY KIND, either express or implied.
 * See the License for the specific language governing permissions and
 * limitations under the License.
 */

import React from 'react';
import Tooltip from '@mui/material/Tooltip';
import Button from '@mui/material/Button';
import { grey } from '@mui/material/colors';
import { useRendererStylingStore } from '../../../stores';

interface ClearInputButtonProps {
  buttonShown: boolean;
  readOnly: boolean;
  onClear: () => void;
}

function ClearInputButton(props: ClearInputButtonProps) {
  const { buttonShown, readOnly, onClear } = props;

  const hideClearButton = useRendererStylingStore.use.hideClearButton();

  // If "hideClearButton" config is true OR if item.readOnly is true, do not render button
  if (hideClearButton || readOnly) {
    return null;
  }

  if (!buttonShown) {
    return;
  }

  return (
<<<<<<< HEAD
    <Tooltip role="button" title="Clear">
      <Button
        sx={{
          color: grey['500'],
          '&:hover': { backgroundColor: grey['200'] }
        }}
        onClick={onClear}>
        Clear
      </Button>
    </Tooltip>
=======
    <Fade in={buttonShown} timeout={100}>
      <Tooltip role="button" title="Clear">
        <Button
          aria-label="Clear"
          sx={{
            color: grey['500'],
            '&:hover': { backgroundColor: grey['200'] }
          }}
          onClick={onClear}>
          Clear
        </Button>
      </Tooltip>
    </Fade>
>>>>>>> d02a81b3
  );
}

export default ClearInputButton;<|MERGE_RESOLUTION|>--- conflicted
+++ resolved
@@ -42,19 +42,6 @@
   }
 
   return (
-<<<<<<< HEAD
-    <Tooltip role="button" title="Clear">
-      <Button
-        sx={{
-          color: grey['500'],
-          '&:hover': { backgroundColor: grey['200'] }
-        }}
-        onClick={onClear}>
-        Clear
-      </Button>
-    </Tooltip>
-=======
-    <Fade in={buttonShown} timeout={100}>
       <Tooltip role="button" title="Clear">
         <Button
           aria-label="Clear"
@@ -66,8 +53,6 @@
           Clear
         </Button>
       </Tooltip>
-    </Fade>
->>>>>>> d02a81b3
   );
 }
 
