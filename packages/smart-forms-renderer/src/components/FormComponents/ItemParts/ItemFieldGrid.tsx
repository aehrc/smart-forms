--- conflicted
+++ resolved
@@ -39,38 +39,9 @@
   const { displayInstructions } = useRenderingExtensions(qItem);
 
   return (
-<<<<<<< HEAD
     <Grid container columnSpacing={columnGapPixels + 'px'} rowGap={rowGapPixels + 'px'}>
       <Grid {...labelBreakpoints}>{labelChildren}</Grid>
       <Grid {...fieldBreakpoints}>
-=======
-    <Grid container columnSpacing={4}>
-      <Grid  
-      size={{ 
-        xs: itemLabelGridBreakpoints.xs, 
-        sm: itemLabelGridBreakpoints.sm,  
-        md: itemLabelGridBreakpoints.md,  
-        lg: itemLabelGridBreakpoints.lg,  
-        xl: itemLabelGridBreakpoints.xl 
-      }}  
-        >
-        {labelChildren}
-      </Grid>
-      <Box
-        sx={{
-          my: { xs: 1.5, md: 0 } // Adds padding for `xs` breakpoint and removes it for `md` and up
-        }}
-      />
-      <Grid
-        size={{ 
-          xs: itemLabelGridBreakpoints.xs, 
-          sm: itemLabelGridBreakpoints.sm,  
-          md: itemLabelGridBreakpoints.md,  
-          lg: itemLabelGridBreakpoints.lg,  
-          xl: itemLabelGridBreakpoints.xl 
-        }}
-        >
->>>>>>> 86bfffae
         {fieldChildren}
         <DisplayInstructions displayInstructions={displayInstructions} readOnly={readOnly} />
       </Grid>
