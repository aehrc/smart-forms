--- conflicted
+++ resolved
@@ -28,10 +28,7 @@
 import { parseDecimalStringWithPrecision } from '../../../utils/parseInputs';
 import { createEmptyQrItem } from '../../../utils/qrItem';
 import Box from '@mui/material/Box';
-<<<<<<< HEAD
-=======
 import QuantityField from './QuantityField';
->>>>>>> 647a1a2f
 import {
   createQuantityItemAnswer,
   quantityComparators,
@@ -40,11 +37,6 @@
 import { FullWidthFormComponentBox } from '../../Box.styles';
 import ItemFieldGrid from '../ItemParts/ItemFieldGrid';
 import ItemLabel from '../ItemParts/ItemLabel';
-<<<<<<< HEAD
-import QuantityComparatorField from './QuantityComparatorField';
-import QuantityField from './QuantityField';
-=======
->>>>>>> 647a1a2f
 import QuantityUnitField from './QuantityUnitField';
 
 function QuantityItem(props: BaseItemProps) {
@@ -122,74 +114,6 @@
   // Perform validation checks
   const feedback = useValidationFeedback(qItem, feedbackFromParent);
 
-<<<<<<< HEAD
-  // Provides a way to hide the feedback when the user is typing
-  const { showFeedback, setShowFeedback, hasBlurred, setHasBlurred } = useShowFeedback();
-=======
-  // Process calculated expressions
-  const { calcExpUpdated } = useQuantityCalculatedExpression({
-    qItem: qItem,
-    inputValue: valueInput,
-    precision: precision,
-    onChangeByCalcExpressionDecimal: (newValueDecimal: number) => {
-      setValueInput(
-        typeof precision === 'number'
-          ? newValueDecimal.toFixed(precision)
-          : newValueDecimal.toString()
-      );
-      onQrItemChange(
-        {
-          ...createEmptyQrItem(qItem, answerKey),
-          answer: [
-            {
-              id: answerKey,
-              valueQuantity: {
-                value: newValueDecimal,
-                unit: unitInput?.valueCoding?.display,
-                system: unitInput?.valueCoding?.system,
-                code: unitInput?.valueCoding?.code
-              }
-            }
-          ]
-        },
-        itemPath
-      );
-    },
-    onChangeByCalcExpressionQuantity: (
-      newValueDecimal: number,
-      newUnitSystem,
-      newUnitCode,
-      newUnitDisplay
-    ) => {
-      setValueInput(
-        typeof precision === 'number'
-          ? newValueDecimal.toFixed(precision)
-          : newValueDecimal.toString()
-      );
-      onQrItemChange(
-        {
-          ...createEmptyQrItem(qItem, answerKey),
-          answer: [
-            {
-              id: answerKey,
-              valueQuantity: {
-                value: newValueDecimal,
-                unit: newUnitDisplay,
-                system: newUnitSystem,
-                code: newUnitCode
-              }
-            }
-          ]
-        },
-        itemPath
-      );
-    },
-    onChangeByCalcExpressionNull: () => {
-      setValueInput('');
-      onQrItemChange(createEmptyQrItem(qItem, answerKey), itemPath);
-    }
-  });
->>>>>>> 647a1a2f
 
   // Event handlers
   function handleComparatorInputChange(newComparatorInput: Quantity['comparator'] | null) {
