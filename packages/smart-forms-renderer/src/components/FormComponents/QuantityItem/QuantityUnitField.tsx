--- conflicted
+++ resolved
@@ -1,5 +1,3 @@
-<<<<<<< HEAD
-=======
 /*
  * Copyright 2025 Commonwealth Scientific and Industrial Research
  * Organisation (CSIRO) ABN 41 687 119 230.
@@ -19,17 +17,11 @@
 
 import { getAnswerOptionLabel } from '../../../utils/openChoice';
 import { StandardTextField } from '../Textfield.styles';
->>>>>>> 2a393819
 import Autocomplete from '@mui/material/Autocomplete';
 import type { QuestionnaireItemAnswerOption } from 'fhir/r4';
 import type { PropsWithIsTabledRequiredAttribute } from '../../../interfaces/renderProps.interface';
 import { useRendererStylingStore } from '../../../stores';
-<<<<<<< HEAD
-import { getAnswerOptionLabel } from '../../../utils/openChoice';
-import { expressionUpdateFadingGlow } from '../../ExpressionUpdateFadingGlow.styles';
-import { StandardTextField } from '../Textfield.styles';
-=======
->>>>>>> 2a393819
+
 
 interface QuantityUnitFieldProps extends PropsWithIsTabledRequiredAttribute {
   linkId: string;
@@ -42,21 +34,8 @@
 }
 
 function QuantityUnitField(props: QuantityUnitFieldProps) {
-<<<<<<< HEAD
-  const {
-    linkId,
-    itemType,
-    options,
-    valueSelect,
-    readOnly,
-    calcExprAnimating,
-    isTabled,
-    onChange
-  } = props;
-=======
   const { linkId, itemType, options, valueSelect, readOnly, isTabled, onChange } = props;
   // TODO this component doesn't have a calcExpUpdated update animation
->>>>>>> 2a393819
 
   const readOnlyVisualStyle = useRendererStylingStore.use.readOnlyVisualStyle();
   const textFieldWidth = useRendererStylingStore.use.textFieldWidth();
@@ -72,14 +51,7 @@
       getOptionLabel={(option) => getAnswerOptionLabel(option)}
       onChange={(_, newValue) => onChange(newValue as QuestionnaireItemAnswerOption | null)}
       autoHighlight
-<<<<<<< HEAD
-      sx={[
-        expressionUpdateFadingGlow(calcExprAnimating),
-        { maxWidth: !isTabled ? textFieldWidth : 3000, minWidth: 160, flexGrow: 1 }
-      ]}
-=======
       sx={{ maxWidth: !isTabled ? textFieldWidth : 3000, minWidth: 160, flexGrow: 1 }}
->>>>>>> 2a393819
       disabled={readOnly && readOnlyVisualStyle === 'disabled'}
       readOnly={readOnly && readOnlyVisualStyle === 'readonly'}
       size="small"
