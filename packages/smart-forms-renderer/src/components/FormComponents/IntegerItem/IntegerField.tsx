--- conflicted
+++ resolved
@@ -18,16 +18,10 @@
 import InputAdornment from '@mui/material/InputAdornment';
 import type { PropsWithIsTabledRequiredAttribute } from '../../../interfaces/renderProps.interface';
 import { useRendererStylingStore } from '../../../stores';
-<<<<<<< HEAD
-import { expressionUpdateFadingGlow } from '../../ExpressionUpdateFadingGlow.styles';
-import { ClearButtonAdornment } from '../ItemParts/ClearButtonAdornment';
-import DisplayUnitText from '../ItemParts/DisplayUnitText';
-import { StandardTextField } from '../Textfield.styles';
-=======
 import DisplayUnitText from '../ItemParts/DisplayUnitText';
 import { ClearButtonAdornment } from '../ItemParts/ClearButtonAdornment';
 import ExpressionUpdateFadingIcon from '../ItemParts/ExpressionUpdateFadingIcon';
->>>>>>> 2a393819
+import { StandardTextField } from '../Textfield.styles';
 
 interface IntegerFieldProps extends PropsWithIsTabledRequiredAttribute {
   linkId: string;
@@ -86,10 +80,6 @@
       textFieldWidth={textFieldWidth}
       isTabled={isTabled}
       size="small"
-<<<<<<< HEAD
-      sx={[expressionUpdateFadingGlow(calcExprAnimating)]}
-=======
->>>>>>> 2a393819
       slotProps={{
         htmlInput: {
           inputMode: 'numeric',
@@ -99,7 +89,7 @@
           readOnly: readOnly && readOnlyVisualStyle === 'readonly',
           endAdornment: (
             <InputAdornment position={'end'}>
-              <ExpressionUpdateFadingIcon fadeIn={calcExpUpdated} disabled={readOnly} />
+              <ExpressionUpdateFadingIcon fadeIn={calcExprAnimating} disabled={readOnly} />
               <ClearButtonAdornment
                 readOnly={readOnly}
                 onClear={() => {
