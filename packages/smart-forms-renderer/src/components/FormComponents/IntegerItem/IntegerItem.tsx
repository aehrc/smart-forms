--- conflicted
+++ resolved
@@ -18,7 +18,6 @@
 import debounce from 'lodash.debounce';
 import { useCallback, useState } from 'react';
 import useReadOnly from '../../../hooks/useReadOnly';
-import useShowFeedback from '../../../hooks/useShowFeedback';
 import useValidationFeedback from '../../../hooks/useValidationFeedback';
 import type { BaseItemProps } from '../../../interfaces/renderProps.interface';
 import { useQuestionnaireStore } from '../../../stores';
@@ -57,31 +56,6 @@
 
   // Perform validation checks
   const feedback = useValidationFeedback(qItem, feedbackFromParent);
-
-<<<<<<< HEAD
-  // Provides a way to hide the feedback when the user is typing
-  const { showFeedback, setShowFeedback, hasBlurred, setHasBlurred } = useShowFeedback();
-=======
-  // Process calculated expressions
-  const { calcExpUpdated } = useIntegerCalculatedExpression({
-    qItem: qItem,
-    inputValue: input,
-    onChangeByCalcExpressionInteger: (newValueInteger: number) => {
-      setInput(newValueInteger.toString());
-      onQrItemChange(
-        {
-          ...createEmptyQrItem(qItem, answerKey),
-          answer: [{ id: answerKey, valueInteger: newValueInteger }]
-        },
-        itemPath
-      );
-    },
-    onChangeByCalcExpressionNull: () => {
-      setInput('');
-      onQrItemChange(createEmptyQrItem(qItem, answerKey), itemPath);
-    }
-  });
->>>>>>> 647a1a2f
 
   // Event handlers
   function handleInputChange(newInput: string) {
