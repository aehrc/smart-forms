/*
 * Copyright 2024 Commonwealth Scientific and Industrial Research
 * Organisation (CSIRO) ABN 41 687 119 230.
 *
 * Licensed under the Apache License, Version 2.0 (the "License");
 * you may not use this file except in compliance with the License.
 * You may obtain a copy of the License at
 *
 *     http://www.apache.org/licenses/LICENSE-2.0
 *
 * Unless required by applicable law or agreed to in writing, software
 * distributed under the License is distributed on an "AS IS" BASIS,
 * WITHOUT WARRANTIES OR CONDITIONS OF ANY KIND, either express or implied.
 * See the License for the specific language governing permissions and
 * limitations under the License.
 */

import React from 'react';
import type { QuestionnaireItem, QuestionnaireResponseItem } from 'fhir/r4';
import type {
  PropsWithItemPathAttribute,
  PropsWithParentIsReadOnlyAttribute
} from '../../../interfaces/renderProps.interface';
import type { TableRowProps } from '@mui/material/TableRow';
import TableRow from '@mui/material/TableRow';
import SelectRowButton from './SelectRowButton';
import GroupTableRowCells from './GroupTableRowCells';
import RemoveRowButton from './RemoveRowButton';
import type { GroupTableRowModel } from '../../../interfaces/groupTable.interface';
import DragIndicator from '@mui/icons-material/DragIndicator';
import TableCell from '@mui/material/TableCell';
import Box from '@mui/material/Box';
import { Draggable } from 'react-beautiful-dnd';
import { StyledGroupTableRow } from './Table.styles';
import type { ItemPath } from '../../../interfaces/itemPath.interface';

interface GroupTableRowProps
  extends PropsWithItemPathAttribute,
    PropsWithParentIsReadOnlyAttribute,
    TableRowProps {
  rowId: string;
  index: number;
  tableQItem: QuestionnaireItem;
  answeredQrItem: QuestionnaireResponseItem;
  nullableQrItem: QuestionnaireResponseItem | null;
  readOnly: boolean;
  hoverDisabled: boolean;
  tableRows: GroupTableRowModel[];
  itemIsSelected: boolean;
  selectedIds: string[];
  qItemsIndexMap: Record<string, number>;
  visibleItemLabels: string[];
  showExtraGTableInteractions: boolean;
  onRowChange: (
    newQrRow: QuestionnaireResponseItem,
    index: number,
    targetItemPath?: ItemPath
  ) => void;
  onRemoveRow: (index: number) => void;
  onSelectRow: (nanoId: string) => void;
}

function GroupTableRow(props: GroupTableRowProps) {
  const {
    rowId,
    index,
    tableQItem,
    answeredQrItem,
    nullableQrItem,
    readOnly,
    hoverDisabled,
    tableRows,
    itemIsSelected,
    qItemsIndexMap,
    visibleItemLabels,
    showExtraGTableInteractions,
    itemPath,
    onRowChange,
    onRemoveRow,
    onSelectRow
  } = props;

  if (showExtraGTableInteractions) {
    return (
      <Draggable draggableId={rowId} index={index}>
        {(draggableProvided, snapshot) => (
          <StyledGroupTableRow
            itemIsDragged={snapshot.isDragging}
            itemIsSelected={itemIsSelected}
            hoverDisabled={hoverDisabled}
            hover={!hoverDisabled}
            ref={draggableProvided.innerRef}
            {...draggableProvided.draggableProps}>
<<<<<<< HEAD
            {showMinimalView || !isRepeated ? (
              <TableCell padding="checkbox" />
            ) : (
              <>
                <TableCell padding="none">
                  <Box
                    aria-label="Drag Item"
                    display="flex"
                    alignItems="center"
                    justifyContent="center"
                    {...(readOnly ? {} : draggableProvided.dragHandleProps)}>
                    <DragIndicator
                      fontSize="small"
                      sx={{ color: readOnly ? 'text.disabled' : 'inherit' }}
                    />
                  </Box>
                </TableCell>
                <SelectRowButton
                  isChecked={itemIsSelected}
                  readOnly={readOnly}
                  onSelectItem={() => onSelectRow(rowId)}
                  ariaLabelText={'Select row'}
                />
              </>
            )}
=======
            <>
              <TableCell padding="none">
                <Box
                  display="flex"
                  alignItems="center"
                  justifyContent="center"
                  {...(readOnly ? {} : draggableProvided.dragHandleProps)}>
                  <DragIndicator
                    fontSize="small"
                    sx={{ color: readOnly ? 'text.disabled' : 'inherit' }}
                  />
                </Box>
              </TableCell>
              <SelectRowButton
                isChecked={itemIsSelected}
                readOnly={readOnly}
                onSelectItem={() => onSelectRow(rowId)}
              />
            </>
>>>>>>> 2d61ae48
            <GroupTableRowCells
              qItem={tableQItem}
              qrItem={answeredQrItem}
              qItemsIndexMap={qItemsIndexMap}
              visibleItemLabels={visibleItemLabels}
              itemPath={itemPath}
              parentIsReadOnly={readOnly}
              onQrItemChange={(newQrGroup) => onRowChange(newQrGroup, index)}
            />
            <RemoveRowButton
              nullableQrItem={nullableQrItem}
              numOfRows={tableRows.length}
              readOnly={readOnly}
              onRemoveItem={() => onRemoveRow(index)}
            />
          </StyledGroupTableRow>
        )}
      </Draggable>
    );
  }

  return (
    <TableRow>
<<<<<<< HEAD
      {showMinimalView || !isRepeated ? (
        <TableCell padding="checkbox" />
      ) : (
        <>
          <TableCell padding="none">
            <Box display="flex" alignItems="center" justifyContent="center">
              <DragIndicator
                fontSize="small"
                sx={{ color: readOnly ? 'text.disabled' : 'inherit' }}
              />
            </Box>
          </TableCell>
          <SelectRowButton
            isChecked={itemIsSelected}
            readOnly={readOnly}
            onSelectItem={() => onSelectRow(rowId)}
            ariaLabelText={'Select row'}
          />
        </>
      )}
=======
      <TableCell padding="checkbox" />
>>>>>>> 2d61ae48
      <GroupTableRowCells
        qItem={tableQItem}
        qrItem={answeredQrItem}
        qItemsIndexMap={qItemsIndexMap}
        visibleItemLabels={visibleItemLabels}
        itemPath={itemPath}
        parentIsReadOnly={readOnly}
        onQrItemChange={(newQrGroup) => onRowChange(newQrGroup, index)}
      />
      <TableCell padding="checkbox" />
    </TableRow>
  );
}

export default GroupTableRow;<|MERGE_RESOLUTION|>--- conflicted
+++ resolved
@@ -91,36 +91,10 @@
             hover={!hoverDisabled}
             ref={draggableProvided.innerRef}
             {...draggableProvided.draggableProps}>
-<<<<<<< HEAD
-            {showMinimalView || !isRepeated ? (
-              <TableCell padding="checkbox" />
-            ) : (
-              <>
-                <TableCell padding="none">
-                  <Box
-                    aria-label="Drag Item"
-                    display="flex"
-                    alignItems="center"
-                    justifyContent="center"
-                    {...(readOnly ? {} : draggableProvided.dragHandleProps)}>
-                    <DragIndicator
-                      fontSize="small"
-                      sx={{ color: readOnly ? 'text.disabled' : 'inherit' }}
-                    />
-                  </Box>
-                </TableCell>
-                <SelectRowButton
-                  isChecked={itemIsSelected}
-                  readOnly={readOnly}
-                  onSelectItem={() => onSelectRow(rowId)}
-                  ariaLabelText={'Select row'}
-                />
-              </>
-            )}
-=======
             <>
               <TableCell padding="none">
                 <Box
+                  aria-label="Drag row"
                   display="flex"
                   alignItems="center"
                   justifyContent="center"
@@ -135,9 +109,9 @@
                 isChecked={itemIsSelected}
                 readOnly={readOnly}
                 onSelectItem={() => onSelectRow(rowId)}
+                ariaLabelText="Select row"
               />
             </>
->>>>>>> 2d61ae48
             <GroupTableRowCells
               qItem={tableQItem}
               qrItem={answeredQrItem}
@@ -161,30 +135,7 @@
 
   return (
     <TableRow>
-<<<<<<< HEAD
-      {showMinimalView || !isRepeated ? (
-        <TableCell padding="checkbox" />
-      ) : (
-        <>
-          <TableCell padding="none">
-            <Box display="flex" alignItems="center" justifyContent="center">
-              <DragIndicator
-                fontSize="small"
-                sx={{ color: readOnly ? 'text.disabled' : 'inherit' }}
-              />
-            </Box>
-          </TableCell>
-          <SelectRowButton
-            isChecked={itemIsSelected}
-            readOnly={readOnly}
-            onSelectItem={() => onSelectRow(rowId)}
-            ariaLabelText={'Select row'}
-          />
-        </>
-      )}
-=======
       <TableCell padding="checkbox" />
->>>>>>> 2d61ae48
       <GroupTableRowCells
         qItem={tableQItem}
         qrItem={answeredQrItem}
