/*
 * Copyright 2024 Commonwealth Scientific and Industrial Research
 * Organisation (CSIRO) ABN 41 687 119 230.
 *
 * Licensed under the Apache License, Version 2.0 (the "License");
 * you may not use this file except in compliance with the License.
 * You may obtain a copy of the License at
 *
 *     http://www.apache.org/licenses/LICENSE-2.0
 *
 * Unless required by applicable law or agreed to in writing, software
 * distributed under the License is distributed on an "AS IS" BASIS,
 * WITHOUT WARRANTIES OR CONDITIONS OF ANY KIND, either express or implied.
 * See the License for the specific language governing permissions and
 * limitations under the License.
 */

import React from 'react';
import type { QuestionnaireItem, QuestionnaireResponseItem } from 'fhir/r4';
import type {
  PropsWithIsRepeatedAttribute,
  PropsWithItemPathAttribute,
  PropsWithParentIsReadOnlyAttribute,
  PropsWithShowMinimalViewAttribute
} from '../../../interfaces/renderProps.interface';
import type { TableRowProps } from '@mui/material/TableRow';
import TableRow from '@mui/material/TableRow';
import SelectRowButton from './SelectRowButton';
import GroupTableRowCells from './GroupTableRowCells';
import RemoveRowButton from './RemoveRowButton';
import type { GroupTableRowModel } from '../../../interfaces/groupTable.interface';
import DragIndicator from '@mui/icons-material/DragIndicator';
import TableCell from '@mui/material/TableCell';
import Box from '@mui/material/Box';
import { Draggable } from 'react-beautiful-dnd';
import { StyledGroupTableRow } from './Table.styles';
import type { ItemPath } from '../../../interfaces/itemPath.interface';

interface GroupTableRowProps
  extends PropsWithItemPathAttribute,
    PropsWithIsRepeatedAttribute,
    PropsWithShowMinimalViewAttribute,
    PropsWithParentIsReadOnlyAttribute,
    TableRowProps {
  rowId: string;
  index: number;
  tableQItem: QuestionnaireItem;
  answeredQrItem: QuestionnaireResponseItem;
  nullableQrItem: QuestionnaireResponseItem | null;
  readOnly: boolean;
  isRepeated: boolean;
  hoverDisabled: boolean;
  tableRows: GroupTableRowModel[];
  itemIsSelected: boolean;
  selectedIds: string[];
  qItemsIndexMap: Record<string, number>;
  onRowChange: (
    newQrRow: QuestionnaireResponseItem,
    index: number,
    targetItemPath?: ItemPath
  ) => void;
  onRemoveRow: (index: number) => void;
  onSelectRow: (nanoId: string) => void;
}

function GroupTableRow(props: GroupTableRowProps) {
  const {
    rowId,
    index,
    tableQItem,
    answeredQrItem,
    nullableQrItem,
    readOnly,
    isRepeated,
    hoverDisabled,
    tableRows,
    itemIsSelected,
    qItemsIndexMap,
    itemPath,
    showMinimalView,
    parentIsReadOnly,
    onRowChange,
    onRemoveRow,
    onSelectRow
  } = props;

  if (isRepeated) {
    return (
      <Draggable draggableId={rowId} index={index}>
        {(draggableProvided, snapshot) => (
          <StyledGroupTableRow
            itemIsDragged={snapshot.isDragging}
            itemIsSelected={itemIsSelected}
            hoverDisabled={hoverDisabled}
            hover={!hoverDisabled}
            ref={draggableProvided.innerRef}
            {...draggableProvided.draggableProps}>
            {showMinimalView || !isRepeated ? (
              <TableCell padding="checkbox" />
            ) : (
              <>
                <TableCell padding="none">
                  <Box
                    display="flex"
                    alignItems="center"
                    justifyContent="center"
                    {...(readOnly ? {} : draggableProvided.dragHandleProps)}>
                    <DragIndicator
                      fontSize="small"
                      sx={{ color: readOnly ? 'text.disabled' : 'inherit' }}
                    />
                  </Box>
                </TableCell>
                <SelectRowButton
                  isChecked={itemIsSelected}
                  readOnly={readOnly}
                  onSelectItem={() => onSelectRow(rowId)}
                />
              </>
            )}
            <GroupTableRowCells
              qItem={tableQItem}
              qrItem={answeredQrItem}
              qItemsIndexMap={qItemsIndexMap}
<<<<<<< HEAD
              itemPath={itemPath}
              parentIsReadOnly={parentIsReadOnly}
              onQrItemChange={(newQrGroup, targetItemPath) =>
                onRowChange(newQrGroup, index, targetItemPath)
              }
=======
              parentIsReadOnly={readOnly}
              onQrItemChange={(newQrGroup) => onRowChange(newQrGroup, index)}
>>>>>>> 330fdad5
            />
            {showMinimalView || !isRepeated ? (
              <TableCell padding="checkbox" />
            ) : (
              <RemoveRowButton
                nullableQrItem={nullableQrItem}
                numOfRows={tableRows.length}
                readOnly={readOnly}
                onRemoveItem={() => onRemoveRow(index)}
              />
            )}
          </StyledGroupTableRow>
        )}
      </Draggable>
    );
  }

  return (
    <TableRow>
      {showMinimalView || !isRepeated ? (
        <TableCell padding="checkbox" />
      ) : (
        <>
          <TableCell padding="none">
            <Box display="flex" alignItems="center" justifyContent="center">
              <DragIndicator
                fontSize="small"
                sx={{ color: readOnly ? 'text.disabled' : 'inherit' }}
              />
            </Box>
          </TableCell>
          <SelectRowButton
            isChecked={itemIsSelected}
            readOnly={readOnly}
            onSelectItem={() => onSelectRow(rowId)}
          />
        </>
      )}
      <GroupTableRowCells
        qItem={tableQItem}
        qrItem={answeredQrItem}
        qItemsIndexMap={qItemsIndexMap}
<<<<<<< HEAD
        itemPath={itemPath}
        parentIsReadOnly={parentIsReadOnly}
        onQrItemChange={(newQrGroup, targetItemPath) =>
          onRowChange(newQrGroup, index, targetItemPath)
        }
=======
        parentIsReadOnly={readOnly}
        onQrItemChange={(newQrGroup) => onRowChange(newQrGroup, index)}
>>>>>>> 330fdad5
      />
      {showMinimalView || !isRepeated ? (
        <TableCell padding="checkbox" />
      ) : (
        <RemoveRowButton
          nullableQrItem={nullableQrItem}
          numOfRows={tableRows.length}
          readOnly={readOnly}
          onRemoveItem={() => onRemoveRow(index)}
        />
      )}
    </TableRow>
  );
}

export default GroupTableRow;<|MERGE_RESOLUTION|>--- conflicted
+++ resolved
@@ -122,16 +122,10 @@
               qItem={tableQItem}
               qrItem={answeredQrItem}
               qItemsIndexMap={qItemsIndexMap}
-<<<<<<< HEAD
+
               itemPath={itemPath}
-              parentIsReadOnly={parentIsReadOnly}
-              onQrItemChange={(newQrGroup, targetItemPath) =>
-                onRowChange(newQrGroup, index, targetItemPath)
-              }
-=======
               parentIsReadOnly={readOnly}
               onQrItemChange={(newQrGroup) => onRowChange(newQrGroup, index)}
->>>>>>> 330fdad5
             />
             {showMinimalView || !isRepeated ? (
               <TableCell padding="checkbox" />
@@ -174,16 +168,11 @@
         qItem={tableQItem}
         qrItem={answeredQrItem}
         qItemsIndexMap={qItemsIndexMap}
-<<<<<<< HEAD
+
         itemPath={itemPath}
-        parentIsReadOnly={parentIsReadOnly}
-        onQrItemChange={(newQrGroup, targetItemPath) =>
-          onRowChange(newQrGroup, index, targetItemPath)
-        }
-=======
+
         parentIsReadOnly={readOnly}
         onQrItemChange={(newQrGroup) => onRowChange(newQrGroup, index)}
->>>>>>> 330fdad5
       />
       {showMinimalView || !isRepeated ? (
         <TableCell padding="checkbox" />
