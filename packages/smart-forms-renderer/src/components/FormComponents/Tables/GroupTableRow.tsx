/*
 * Copyright 2024 Commonwealth Scientific and Industrial Research
 * Organisation (CSIRO) ABN 41 687 119 230.
 *
 * Licensed under the Apache License, Version 2.0 (the "License");
 * you may not use this file except in compliance with the License.
 * You may obtain a copy of the License at
 *
 *     http://www.apache.org/licenses/LICENSE-2.0
 *
 * Unless required by applicable law or agreed to in writing, software
 * distributed under the License is distributed on an "AS IS" BASIS,
 * WITHOUT WARRANTIES OR CONDITIONS OF ANY KIND, either express or implied.
 * See the License for the specific language governing permissions and
 * limitations under the License.
 */

import React from 'react';
import type { QuestionnaireItem, QuestionnaireResponseItem } from 'fhir/r4';
import type {
  PropsWithItemPathAttribute,
  PropsWithParentIsReadOnlyAttribute
} from '../../../interfaces/renderProps.interface';
import type { TableRowProps } from '@mui/material/TableRow';
import TableRow from '@mui/material/TableRow';
import SelectRowButton from './SelectRowButton';
import GroupTableRowCells from './GroupTableRowCells';
import RemoveRowButton from './RemoveRowButton';
import type { GroupTableRowModel } from '../../../interfaces/groupTable.interface';
import DragIndicator from '@mui/icons-material/DragIndicator';
import TableCell from '@mui/material/TableCell';
import Box from '@mui/material/Box';
import { Draggable } from 'react-beautiful-dnd';
import { StyledGroupTableRow } from './Table.styles';
import type { ItemPath } from '../../../interfaces/itemPath.interface';

interface GroupTableRowProps
  extends PropsWithItemPathAttribute,
    PropsWithParentIsReadOnlyAttribute,
    TableRowProps {
  rowId: string;
  index: number;
  tableQItem: QuestionnaireItem;
  answeredQrItem: QuestionnaireResponseItem;
  nullableQrItem: QuestionnaireResponseItem | null;
  readOnly: boolean;
  hoverDisabled: boolean;
  tableRows: GroupTableRowModel[];
  itemIsSelected: boolean;
  selectedIds: string[];
  qItemsIndexMap: Record<string, number>;
  visibleItemLabels: string[];
  showExtraGTableInteractions: boolean;
  onRowChange: (
    newQrRow: QuestionnaireResponseItem,
    index: number,
    targetItemPath?: ItemPath
  ) => void;
  onRemoveRow: (index: number) => void;
  onSelectRow: (nanoId: string) => void;
}

function GroupTableRow(props: GroupTableRowProps) {
  const {
    rowId,
    index,
    tableQItem,
    answeredQrItem,
    nullableQrItem,
    readOnly,
    hoverDisabled,
    tableRows,
    itemIsSelected,
    qItemsIndexMap,
    visibleItemLabels,
    showExtraGTableInteractions,
    itemPath,
<<<<<<< HEAD
    showMinimalView,
=======
>>>>>>> 47f9cee1
    onRowChange,
    onRemoveRow,
    onSelectRow
  } = props;

  if (showExtraGTableInteractions) {
    return (
      <Draggable draggableId={rowId} index={index}>
        {(draggableProvided, snapshot) => (
          <StyledGroupTableRow
            itemIsDragged={snapshot.isDragging}
            itemIsSelected={itemIsSelected}
            hoverDisabled={hoverDisabled}
            hover={!hoverDisabled}
            ref={draggableProvided.innerRef}
            {...draggableProvided.draggableProps}>
            <>
              <TableCell padding="none">
                <Box
                  aria-label="Drag row"
                  display="flex"
                  alignItems="center"
                  justifyContent="center"
                  {...(readOnly ? {} : draggableProvided.dragHandleProps)}>
                  <DragIndicator
                    fontSize="small"
                    sx={{ color: readOnly ? 'text.disabled' : 'inherit' }}
                  />
                </Box>
              </TableCell>
              <SelectRowButton
                qItem={tableQItem}
                isChecked={itemIsSelected}
                readOnly={readOnly}
                onSelectItem={() => onSelectRow(rowId)}
              />
            </>
            <GroupTableRowCells
              qItem={tableQItem}
              qrItem={answeredQrItem}
              qItemsIndexMap={qItemsIndexMap}
<<<<<<< HEAD
=======
              visibleItemLabels={visibleItemLabels}
>>>>>>> 47f9cee1
              itemPath={itemPath}
              parentIsReadOnly={readOnly}
              onQrItemChange={(newQrGroup) => onRowChange(newQrGroup, index)}
            />
            <RemoveRowButton
              nullableQrItem={nullableQrItem}
              numOfRows={tableRows.length}
              readOnly={readOnly}
              onRemoveItem={() => onRemoveRow(index)}
            />
          </StyledGroupTableRow>
        )}
      </Draggable>
    );
  }

  return (
    <TableRow>
      <TableCell padding="checkbox" />
      <GroupTableRowCells
        qItem={tableQItem}
        qrItem={answeredQrItem}
        qItemsIndexMap={qItemsIndexMap}
<<<<<<< HEAD
=======
        visibleItemLabels={visibleItemLabels}
>>>>>>> 47f9cee1
        itemPath={itemPath}
        parentIsReadOnly={readOnly}
        onQrItemChange={(newQrGroup) => onRowChange(newQrGroup, index)}
      />
      <TableCell padding="checkbox" />
    </TableRow>
  );
}

export default GroupTableRow;<|MERGE_RESOLUTION|>--- conflicted
+++ resolved
@@ -75,10 +75,6 @@
     visibleItemLabels,
     showExtraGTableInteractions,
     itemPath,
-<<<<<<< HEAD
-    showMinimalView,
-=======
->>>>>>> 47f9cee1
     onRowChange,
     onRemoveRow,
     onSelectRow
@@ -120,10 +116,7 @@
               qItem={tableQItem}
               qrItem={answeredQrItem}
               qItemsIndexMap={qItemsIndexMap}
-<<<<<<< HEAD
-=======
               visibleItemLabels={visibleItemLabels}
->>>>>>> 47f9cee1
               itemPath={itemPath}
               parentIsReadOnly={readOnly}
               onQrItemChange={(newQrGroup) => onRowChange(newQrGroup, index)}
@@ -147,10 +140,7 @@
         qItem={tableQItem}
         qrItem={answeredQrItem}
         qItemsIndexMap={qItemsIndexMap}
-<<<<<<< HEAD
-=======
         visibleItemLabels={visibleItemLabels}
->>>>>>> 47f9cee1
         itemPath={itemPath}
         parentIsReadOnly={readOnly}
         onQrItemChange={(newQrGroup) => onRowChange(newQrGroup, index)}
