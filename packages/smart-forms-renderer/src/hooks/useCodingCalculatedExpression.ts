/*
 * Copyright 2024 Commonwealth Scientific and Industrial Research
 * Organisation (CSIRO) ABN 41 687 119 230.
 *
 * Licensed under the Apache License, Version 2.0 (the "License");
 * you may not use this file except in compliance with the License.
 * You may obtain a copy of the License at
 *
 *     http://www.apache.org/licenses/LICENSE-2.0
 *
 * Unless required by applicable law or agreed to in writing, software
 * distributed under the License is distributed on an "AS IS" BASIS,
 * WITHOUT WARRANTIES OR CONDITIONS OF ANY KIND, either express or implied.
 * See the License for the specific language governing permissions and
 * limitations under the License.
 */

import { useEffect, useState } from 'react';
import type { Coding, QuestionnaireItem } from 'fhir/r4';
import { useQuestionnaireStore } from '../stores';
import { AnswerExpression } from '../interfaces/answerExpression.interface';

interface UseCodingCalculatedExpression {
  calcExpUpdated: boolean;
}

interface UseCodingCalculatedExpressionProps {
  qItem: QuestionnaireItem;
  valueInString: string;
  onChangeByCalcExpressionString: (newValueInString: string | null, newCodings: Coding[]) => void;
  onChangeByCalcExpressionNull: () => void;
}

// TODO use this in all choice and open choice items if possible
function useCodingCalculatedExpression(
  props: UseCodingCalculatedExpressionProps
): UseCodingCalculatedExpression {
  const { qItem, valueInString, onChangeByCalcExpressionString, onChangeByCalcExpressionNull } =
    props;

  const calculatedExpressions = useQuestionnaireStore.use.calculatedExpressions();
  const answerExpressions = useQuestionnaireStore.use.answerExpressions();

  const [calcExpUpdated, setCalcExpUpdated] = useState(false);

  const answerExpression: AnswerExpression | null = answerExpressions[qItem.linkId] ?? null;
  useEffect(
    () => {
      const calcExpression = calculatedExpressions[qItem.linkId]?.find(
        (exp) => exp.from === 'item'
      );

      let newCodings: Coding[] = [];
      if (answerExpression && Array.isArray(answerExpression.options)) {
        newCodings = answerExpression.options as Coding[];
      }

<<<<<<< HEAD
      let newValueString: string | null = null;
      if (calcExpression) {
        // only update if calculated value is different from current value
        if (
          calcExpression.value !== valueInString &&
          (typeof calcExpression.value === 'string' ||
            typeof calcExpression.value === 'number' ||
            calcExpression.value === null)
        ) {
          // update ui to show calculated value changes
          setCalcExpUpdated(true);
          setTimeout(() => {
            setCalcExpUpdated(false);
          }, 500);

          // calculatedExpression value is null
          if (calcExpression.value === null) {
            onChangeByCalcExpressionNull();
            return;
          }
=======
      // only update if calculated value is different from current value
      if (
        calcExpression.value !== valueInString &&
        (typeof calcExpression.value === 'string' ||
          typeof calcExpression.value === 'number' ||
          typeof calcExpression.value === 'object' ||
          calcExpression.value === null)
      ) {
        // update ui to show calculated value changes
        setCalcExpUpdated(true);
        setTimeout(() => {
          setCalcExpUpdated(false);
        }, 500);

        // calculatedExpression value is null
        if (calcExpression.value === null) {
          onChangeByCalcExpressionNull();
          return;
        }

        // calculatedExpression value is object, check if it is a Coding object
        if (typeof calcExpression.value === 'object' && objectIsCoding(calcExpression.value)) {
          if (calcExpression.value.code) {
            onChangeByCalcExpressionString(calcExpression.value.code);
            return;
          }
        }

        // calculatedExpression value is a string or number
        const newValueString =
          typeof calcExpression.value === 'string'
            ? calcExpression.value
            : calcExpression.value.toString();
>>>>>>> dbbf9607

          // calculatedExpression value is a string or number
          newValueString =
            typeof calcExpression.value === 'string'
              ? calcExpression.value
              : calcExpression.value.toString();
        }
      }
      onChangeByCalcExpressionString(newValueString, newCodings);
    },
    // Only trigger this effect if calculatedExpression of item changes
    // eslint-disable-next-line react-hooks/exhaustive-deps
    [calculatedExpressions, answerExpression?.version]
  );

  return { calcExpUpdated: calcExpUpdated };
}

function objectIsCoding(obj: any): obj is Coding {
  return obj && obj.code && typeof obj.code === 'string';
}

export default useCodingCalculatedExpression;<|MERGE_RESOLUTION|>--- conflicted
+++ resolved
@@ -50,19 +50,22 @@
         (exp) => exp.from === 'item'
       );
 
+
+      if (!calcExpression) {
+        return;
+      }
+
       let newCodings: Coding[] = [];
       if (answerExpression && Array.isArray(answerExpression.options)) {
         newCodings = answerExpression.options as Coding[];
       }
 
-<<<<<<< HEAD
-      let newValueString: string | null = null;
-      if (calcExpression) {
         // only update if calculated value is different from current value
         if (
           calcExpression.value !== valueInString &&
           (typeof calcExpression.value === 'string' ||
             typeof calcExpression.value === 'number' ||
+            typeof calcExpression.value === 'object' ||
             calcExpression.value === null)
         ) {
           // update ui to show calculated value changes
@@ -76,50 +79,25 @@
             onChangeByCalcExpressionNull();
             return;
           }
-=======
-      // only update if calculated value is different from current value
-      if (
-        calcExpression.value !== valueInString &&
-        (typeof calcExpression.value === 'string' ||
-          typeof calcExpression.value === 'number' ||
-          typeof calcExpression.value === 'object' ||
-          calcExpression.value === null)
-      ) {
-        // update ui to show calculated value changes
-        setCalcExpUpdated(true);
-        setTimeout(() => {
-          setCalcExpUpdated(false);
-        }, 500);
 
-        // calculatedExpression value is null
-        if (calcExpression.value === null) {
-          onChangeByCalcExpressionNull();
-          return;
-        }
 
-        // calculatedExpression value is object, check if it is a Coding object
-        if (typeof calcExpression.value === 'object' && objectIsCoding(calcExpression.value)) {
-          if (calcExpression.value.code) {
-            onChangeByCalcExpressionString(calcExpression.value.code);
-            return;
+          // calculatedExpression value is object, check if it is a Coding object
+          if (typeof calcExpression.value === 'object' && objectIsCoding(calcExpression.value)) {
+            if (calcExpression.value.code) {
+              onChangeByCalcExpressionString(calcExpression.value.code);
+              return;
+            }
           }
-        }
 
         // calculatedExpression value is a string or number
         const newValueString =
           typeof calcExpression.value === 'string'
             ? calcExpression.value
             : calcExpression.value.toString();
->>>>>>> dbbf9607
 
-          // calculatedExpression value is a string or number
-          newValueString =
-            typeof calcExpression.value === 'string'
-              ? calcExpression.value
-              : calcExpression.value.toString();
+        onChangeByCalcExpressionString(newValueString, newCodings);
         }
-      }
-      onChangeByCalcExpressionString(newValueString, newCodings);
+
     },
     // Only trigger this effect if calculatedExpression of item changes
     // eslint-disable-next-line react-hooks/exhaustive-deps
