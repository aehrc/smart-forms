--- conflicted
+++ resolved
@@ -4,13 +4,7 @@
 # Ignore lib folder if mistakenly ran tsc
 lib/
 
-<<<<<<< HEAD
-# Ignore tests and test data
+# Ignore tests
 **/tests/**
 **/test/**
-=======
-# Ignore tests
-tests/
-test/
-src/test-data-shared
->>>>>>> 9bf59bb1
+src/test-data-shared