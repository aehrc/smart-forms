--- conflicted
+++ resolved
@@ -23,11 +23,7 @@
     "dayjs": "^1.11.10",
     "fhir-sdc-helpers": "^0.1.0",
     "fhirclient": "^2.5.2",
-<<<<<<< HEAD
-    "fhirpath": "^3.10.4",
-=======
     "fhirpath": "3.11.0",
->>>>>>> 2e5a096c
     "js-base64": "^3.7.7",
     "moment": "^2.29.4"
   },
